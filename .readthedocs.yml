# .readthedocs.yml
# Read the Docs configuration file
# See https://docs.readthedocs.io/en/stable/config-file/v2.html for details

# Required
version: 2

# Build documentation in the docs/source/ directory with Sphinx
sphinx:
  configuration: docs/source/conf.py
  # fail_on_warning might generate hard to fix error, in this case it can be
  # disabled but this also means those errors will fail silently, choose wisely.
  fail_on_warning: true

build:
  os: ubuntu-22.04
  tools:
    python: "mambaforge-4.10"

formats: all

conda:
  environment: environment-docs.yml

<<<<<<< HEAD
python:
  install:
    - method: pip
      path: .
      extra_requirements:
        - docs
=======
build:
  os: ubuntu-22.04
  tools:
    python: "mambaforge-4.10"
>>>>>>> c154fd92
<|MERGE_RESOLUTION|>--- conflicted
+++ resolved
@@ -22,16 +22,9 @@
 conda:
   environment: environment-docs.yml
 
-<<<<<<< HEAD
 python:
   install:
     - method: pip
       path: .
       extra_requirements:
-        - docs
-=======
-build:
-  os: ubuntu-22.04
-  tools:
-    python: "mambaforge-4.10"
->>>>>>> c154fd92
+        - docs