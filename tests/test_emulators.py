import datetime as dt
import os
import tempfile

import numpy as np
import xarray as xr
import pytest

from raven.models import (
    Raven,
    GR4JCN,
    HMETS,
    MOHYSE,
    HBVEC,
    GR4JCN_OST,
    HMETS_OST,
    MOHYSE_OST,
    HBVEC_OST,
)
from .common import TESTDATA, _convert_2d
import zipfile


@pytest.fixture
def input2d(tmpdir):
    """Convert 1D input to 2D output by copying all the time series along a new region dimension."""
    ds = _convert_2d(TESTDATA["raven-gr4j-cemaneige-nc-ts"])
    fn_out = os.path.join(tmpdir, "input2d.nc")
    ds.to_netcdf(fn_out)
    return fn_out


def test_race():
    model1 = GR4JCN()
    model1.rvi.suppress_output = True
    model2 = GR4JCN()
    ost = GR4JCN_OST()

    assert model1.rvi.suppress_output.startswith(":SuppressOutput")
    assert model2.rvi.suppress_output == ""
    assert ost.rvi.suppress_output.startswith(":SuppressOutput")


class TestGR4JCN:
    def test_simple(self):
        ts = TESTDATA["raven-gr4j-cemaneige-nc-ts"]

        model = GR4JCN(tempfile.mkdtemp())

        model.rvi.start_date = dt.datetime(2000, 1, 1)
        model.rvi.end_date = dt.datetime(2002, 1, 1)
        model.rvi.run_name = "test"

        model.rvh.name = "Salmon"
        model.rvh.area = "4250.6"
        model.rvh.elevation = "843.0"
        model.rvh.latitude = 54.4848
        model.rvh.longitude = -123.3659

        model.rvp.params = model.params(0.529, -3.396, 407.29, 1.072, 16.9, 0.947)
        assert model.rvi.suppress_output == ""
        model(
            [ts, ]
        )

        d = model.diagnostics
        # yields NSE=0.???? for full period 1954-2010

<<<<<<< HEAD
        # Check parser
        assert 1 in model.solution['HRUStateVariableTable']

        np.testing.assert_almost_equal(d['DIAG_NASH_SUTCLIFFE'], -0.0371048, 2)
=======
        np.testing.assert_almost_equal(d["DIAG_NASH_SUTCLIFFE"], -0.117301, 2)
>>>>>>> 118c75f5

        hds = model.q_sim
        assert hds.attrs["long_name"] == "Simulated outflows"

        # Check attributes
        assert model.hydrograph.attrs["model_id"] == "gr4jcn"

    def test_tags(self):
        model = GR4JCN(tempfile.mkdtemp())

        tags = model.tags
        assert "run_name" in tags

    def test_rvobjs(self):
        model = GR4JCN(tempfile.mkdtemp())
        a = model.rvobjs
        assert a

    def test_assign(self):
        model = GR4JCN()
        model.assign("run_name", "test")
        assert model.rvi.run_name == "test"

        model.assign("params", np.array([0.529, -3.396, 407.29, 1.072, 16.9, 0.947]))
        assert model.rvp.params.GR4J_X1 == 0.529

        model.assign("params", [0.529, -3.396, 407.29, 1.072, 16.9, 0.947])
        assert model.rvp.params.GR4J_X1 == 0.529

        model.assign("params", (0.529, -3.396, 407.29, 1.072, 16.9, 0.947))
        assert model.rvp.params.GR4J_X1 == 0.529

    def test_run(self):
        ts = TESTDATA["raven-gr4j-cemaneige-nc-ts"]
        model = GR4JCN()
        model(
            ts,
            start_date=dt.datetime(2000, 1, 1),
            end_date=dt.datetime(2002, 1, 1),
            area=4250.6,
            elevation=843.0,
            latitude=54.4848,
            longitude=-123.3659,
            params=(0.529, -3.396, 407.29, 1.072, 16.9, 0.947),
            suppress_output=False,
        )
        d = model.diagnostics

        np.testing.assert_almost_equal(d["DIAG_NASH_SUTCLIFFE"], -0.117301, 2)

    def test_overwrite(self):
        ts = TESTDATA["raven-gr4j-cemaneige-nc-ts"]
        model = GR4JCN()
        model(
            ts,
            start_date=dt.datetime(2000, 1, 1),
            end_date=dt.datetime(2002, 1, 1),
            area=4250.6,
            elevation=843.0,
            latitude=54.4848,
            longitude=-123.3659,
            params=(0.529, -3.396, 407.29, 1.072, 16.9, 0.947),
        )
        assert model.rvi.suppress_output == ""

        qsim1 = model.q_sim.copy(deep=True)
        m1 = qsim1.mean()

        model(ts, params=(0.5289, -3.397, 407.3, 1.071, 16.89, 0.948), overwrite=True)

        qsim2 = model.q_sim.copy(deep=True)
        m2 = qsim2.mean()
        assert m1 != m2

        np.testing.assert_almost_equal(m1, m2, 1)

        d = model.diagnostics

        np.testing.assert_almost_equal(d["DIAG_NASH_SUTCLIFFE"], -0.117315, 2)

    def test_resume(self):
        ts = TESTDATA['raven-gr4j-cemaneige-nc-ts']
        model_ab = GR4JCN()
        kwargs = dict(area=4250.6,
                      elevation=843.0,
                      latitude=54.4848,
                      longitude=-123.3659,
                      params=(0.529, -3.396, 407.29, 1.072, 16.9, 0.947),)
        # Reference run
        model_ab(ts,
              run_name="run_ab",
              start_date=dt.datetime(2000, 1, 1),
              end_date=dt.datetime(2001, 1, 1),
                **kwargs
              )

        model_a = GR4JCN()
        model_a(ts,
              run_name="run_a",
              start_date=dt.datetime(2000, 1, 1),
              end_date=dt.datetime(2000, 7, 1),
              **kwargs
              )

        # Path to solution file from run A
        rvc = model_a.outputs['solution']  # <------- Richard, this is where the solution is.

        # Resume with final state from live model
        model_a.resume()
        assert model_a.rvfiles['rvc'].content.startswith(':')

        model_a(ts,
              run_name="run_2",
              start_date=dt.datetime(2000, 7, 1),
              end_date=dt.datetime(2001, 1, 1),
              **kwargs
              )

        for key in ['Soil Water[0]', 'Soil Water[1]']:
            np.testing.assert_array_almost_equal(model_a.storage[1][key] - model_ab.storage[key], 0, 5)

        # Resume with final state from saved solution file
        model_b = GR4JCN()
        model_b.resume(rvc)  # <--------- And this is how you feed it to a brand new model.
        model_b(ts,
                run_name="run_2",
                start_date=dt.datetime(2000, 7, 1),
                end_date=dt.datetime(2001, 1, 1),
                **kwargs
                )

        for key in ['Soil Water[0]', 'Soil Water[1]']:
            np.testing.assert_array_almost_equal(model_b.storage[key] - model_ab.storage[key], 0, 5)

        # model.solution loads the solution in a dictionary. I expected the variables to be identical,
        # but some atmosphere related attributes are way off. Is it possible that `ATMOSPHERE` and `ATMOS_PRECIP` are
        # cumulative sums of precipitation over the run ?
        # assert model_b.solution == model_ab.solution # This does not work. Atmosphere attributes are off.


    def test_version(self):
        model = Raven()
        assert model.version == "2.9.2"

        model = GR4JCN()
        assert model.version == "2.9.2"

    def test_parallel_params(self):
        ts = TESTDATA["raven-gr4j-cemaneige-nc-ts"]
        model = GR4JCN()
        model(
            ts,
            start_date=dt.datetime(2000, 1, 1),
            end_date=dt.datetime(2002, 1, 1),
            area=4250.6,
            elevation=843.0,
            latitude=54.4848,
            longitude=-123.3659,
            params=[
                (0.529, -3.396, 407.29, 1.072, 16.9, 0.947),
                (0.528, -3.4, 407.3, 1.07, 17, 0.95),
            ],
            suppress_output=False,
        )

        assert len(model.diagnostics) == 2
        assert model.hydrograph.dims["params"] == 2
        z = zipfile.ZipFile(model.outputs["rv_config"])
        assert len(z.filelist) == 10

    def test_parallel_basins(self, input2d):
        ts = input2d
        model = GR4JCN()
        model(
            ts,
            start_date=dt.datetime(2000, 1, 1),
            end_date=dt.datetime(2002, 1, 1),
            area=4250.6,
            elevation=843.0,
            latitude=54.4848,
            longitude=-123.3659,
            params=[0.529, -3.396, 407.29, 1.072, 16.9, 0.947],
            nc_index=[0, 0],
            name=["basin1", "basin2"],
            suppress_output=False,
        )

        assert len(model.diagnostics) == 2
        assert len(model.hydrograph.nbasins) == 2
        np.testing.assert_array_equal(
            model.hydrograph.basin_name[:], ["basin1", "basin2"]
        )
        z = zipfile.ZipFile(model.outputs["rv_config"])
        assert len(z.filelist) == 10


class TestGR4JCN_OST:
    def test_simple(self):
        ts = TESTDATA["ostrich-gr4j-cemaneige-nc-ts"]
        model = GR4JCN_OST()
        params = (0.529, -3.396, 407.29, 1.072, 16.9, 0.053)
        low = (0.01, -15.0, 10.0, 0.0, 1.0, 0.0)
        high = (2.5, 10.0, 700.0, 7.0, 30.0, 1.0)

        model(
            ts,
            start_date=dt.datetime(1954, 1, 1),
            duration=208,
            area=4250.6,
            elevation=843.0,
            latitude=54.4848,
            longitude=-123.3659,
            params=params,
            lowerBounds=low,
            upperBounds=high,
            algorithm="DDS",
            random_seed=0,
            max_iterations=10,
        )

        d = model.diagnostics

        np.testing.assert_almost_equal(d["DIAG_NASH_SUTCLIFFE"], 0.50717, 4)

        # Random number seed: 123
        # Budget:             10
        # Algorithm:          DDS
        # :StartDate          1954-01-01 00:00:00
        # :Duration           208
        opt_para = model.calibrated_params
        opt_func = model.obj_func

        np.testing.assert_almost_equal(
            opt_para,
            [2.424726, 3.758972, 204.3856, 5.866946, 16.60408, 0.3728098],
            4,
            err_msg="calibrated parameter set is not matching expected value",
        )
        np.testing.assert_almost_equal(
            opt_func,
            -0.50717,
            4,
            err_msg="calibrated NSE is not matching expected value",
        )

        # # Random number seed: 123
        # # Budget:             50
        # # Algorithm:          DDS
        # # :StartDate          1954-01-01 00:00:00
        # # :Duration           20819
        # np.testing.assert_almost_equal( opt_para, [0.3243268,3.034247,407.2890,2.722774,12.18124,0.9468769], 4,
        #                                 err_msg='calibrated parameter set is not matching expected value')
        # np.testing.assert_almost_equal( opt_func, -0.5779910, 4,
        #                                 err_msg='calibrated NSE is not matching expected value')
        gr4j = GR4JCN()
        gr4j(
            ts,
            start_date=dt.datetime(1954, 1, 1),
            duration=208,
            area=4250.6,
            elevation=843.0,
            latitude=54.4848,
            longitude=-123.3659,
            params=model.calibrated_params,
        )
        np.testing.assert_almost_equal(
            gr4j.diagnostics["DIAG_NASH_SUTCLIFFE"], d["DIAG_NASH_SUTCLIFFE"]
        )


class TestHMETS:
    def test_simple(self):
        ts = TESTDATA["raven-hmets-nc-ts"]
        model = HMETS()
        params = (
            9.5019,
            0.2774,
            6.3942,
            0.6884,
            1.2875,
            5.4134,
            2.3641,
            0.0973,
            0.0464,
            0.1998,
            0.0222,
            -1.0919,
            2.6851,
            0.3740,
            1.0000,
            0.4739,
            0.0114,
            0.0243,
            0.0069,
            310.7211,
            916.1947,
        )

        model(
            ts,
            start_date=dt.datetime(2000, 1, 1),
            end_date=dt.datetime(2002, 1, 1),
            area=4250.6,
            elevation=843.0,
            latitude=54.4848,
            longitude=-123.3659,
            params=params,
            suppress_output=True,
        )

        d = model.diagnostics

        np.testing.assert_almost_equal(d["DIAG_NASH_SUTCLIFFE"], -3.0132, 4)


class TestHMETS_OST:
    def test_simple(self):
        ts = TESTDATA["raven-hmets-nc-ts"]
        model = HMETS_OST()
        params = (
            9.5019,
            0.2774,
            6.3942,
            0.6884,
            1.2875,
            5.4134,
            2.3641,
            0.0973,
            0.0464,
            0.1998,
            0.0222,
            -1.0919,
            2.6851,
            0.3740,
            1.0000,
            0.4739,
            0.0114,
            0.0243,
            0.0069,
            310.7211,
            916.1947,
        )
        low = (
            0.3,
            0.01,
            0.5,
            0.15,
            0.0,
            0.0,
            -2.0,
            0.01,
            0.0,
            0.01,
            0.005,
            -5.0,
            0.0,
            0.0,
            0.0,
            0.0,
            0.00001,
            0.0,
            0.00001,
            0.0,
            0.0,
        )
        high = (
            20.0,
            5.0,
            13.0,
            1.5,
            20.0,
            20.0,
            3.0,
            0.2,
            0.1,
            0.3,
            0.1,
            2.0,
            5.0,
            1.0,
            3.0,
            1.0,
            0.02,
            0.1,
            0.01,
            0.5,
            2.0,
        )

        model(
            ts,
            start_date=dt.datetime(1954, 1, 1),
            duration=208,
            area=4250.6,
            elevation=843.0,
            latitude=54.4848,
            longitude=-123.3659,
            params=params,
            lowerBounds=low,
            upperBounds=high,
            algorithm="DDS",
            random_seed=0,
            max_iterations=10,
        )

        d = model.diagnostics

        np.testing.assert_almost_equal(d["DIAG_NASH_SUTCLIFFE"], -1.43474, 4)

        opt_para = model.optimized_parameters
        opt_func = model.obj_func

        # # Random number seed: 123
        # # Budget:             50
        # # Algorithm:          DDS
        # # :StartDate          1954-01-01 00:00:00
        # # :Duration           20819
        # np.testing.assert_almost_equal( opt_para, [0.3243268,3.034247,407.2890,2.722774,12.18124,0.9468769], 4,
        #                                 err_msg='calibrated parameter set is not matching expected value')
        # np.testing.assert_almost_equal( opt_func, -0.5779910, 4,
        #                                 err_msg='calibrated NSE is not matching expected value')
        #
        # Random number seed: 123                         #
        # Budget:             10                          #      This is the setup used for testing:
        # Algorithm:          DDS                         #         shorter sim-period and lower budget
        # :StartDate          1954-01-01 00:00:00         #      First tested that example below matches
        # :Duration           208                         #

        expected_value = [
            1.777842e01,
            3.317211e00,
            5.727342e00,
            1.419491e00,
            1.382141e01,
            1.637954e01,
            7.166296e-01,
            1.389346e-01,
            2.620464e-02,
            2.245525e-01,
            2.839426e-02,
            -2.003810e00,
            9.479623e-01,
            4.803857e-01,
            2.524914e00,
            4.117232e-01,
            1.950058e-02,
            4.494123e-02,
            1.405815e-03,
            2.815803e-02,
            1.007823e00,
        ]
        np.testing.assert_almost_equal(
            opt_para,
            expected_value,
            4,
            err_msg="calibrated parameter set is not matching expected value",
        )
        np.testing.assert_almost_equal(
            opt_func,
            1.43474,
            4,
            err_msg="calibrated NSE is not matching expected value",
        )

        # # Random number seed: 123                       #
        # # Budget:             50                        #      This is the setup in the Wiki:
        # # Algorithm:          DDS                       #      https://github.com/Ouranosinc/raven/wiki/
        # # :StartDate          1954-01-01 00:00:00       #      Technical-Notes#example-setups-for-hmets
        # # :Duration           20819                     #
        # np.testing.assert_almost_equal(opt_para, [5.008045E+00, 7.960246E-02, 4.332698E+00, 4.978125E-01,
        #                                           1.997029E+00, 6.269773E-01, 1.516961E+00, 8.180383E-02,
        #                                           6.730663E-02, 2.137822E-02, 2.097163E-02, 1.773348E+00,
        #                                           3.036039E-01, 1.928524E-02, 1.758471E+00, 8.942299E-01,
        #                                           8.741980E-03, 5.036474E-02, 9.465804E-03, 1.851839E-01,
        #                                           1.653934E-01, 2.624006E+00, 8.868485E-02, 9.259195E+01,
        #                                           8.269670E+01], 4,
        #                                err_msg='calibrated parameter set is not matching expected value')
        # np.testing.assert_almost_equal(opt_func, -6.350490E-01, 4,
        #                                err_msg='calibrated NSE is not matching expected value')
        hmets = HMETS()
        hmets(
            ts,
            start_date=dt.datetime(1954, 1, 1),
            duration=208,
            area=4250.6,
            elevation=843.0,
            latitude=54.4848,
            longitude=-123.3659,
            params=model.calibrated_params,
        )

        np.testing.assert_almost_equal(
            hmets.diagnostics["DIAG_NASH_SUTCLIFFE"], d["DIAG_NASH_SUTCLIFFE"], 4
        )


class TestMOHYSE:
    def test_simple(self):
        ts = TESTDATA["raven-mohyse-nc-ts"]
        model = MOHYSE()
        params = (
            1.0,
            0.0468,
            4.2952,
            2.658,
            0.4038,
            0.0621,
            0.0273,
            0.0453,
            0.9039,
            5.6167,
        )

        model(
            ts,
            start_date=dt.datetime(2000, 1, 1),
            end_date=dt.datetime(2002, 1, 1),
            area=4250.6,
            elevation=843.0,
            latitude=54.4848,
            longitude=-123.3659,
            params=params,
            suppress_output=True,
        )

        d = model.diagnostics
        np.testing.assert_almost_equal(d["DIAG_NASH_SUTCLIFFE"], 0.194612, 4)


class TestMOHYSE_OST:
    def test_simple(self):
        ts = TESTDATA["ostrich-mohyse-nc-ts"]
        model = MOHYSE_OST()
        params = (
            1.0,
            0.0468,
            4.2952,
            2.658,
            0.4038,
            0.0621,
            0.0273,
            0.0453,
            0.9039,
            5.6167,
        )

        low_p = (0.01, 0.01, 0.01, -5.00, 0.01, 0.01, 0.01, 0.01, 0.01, 0.01)
        high_p = (20.0, 1.0, 20.0, 5.0, 0.5, 1.0, 1.0, 1.0, 15.0, 15.0)

        model(
            ts,
            start_date=dt.datetime(1954, 1, 1),
            duration=208,
            area=4250.6,
            elevation=843.0,
            latitude=54.4848,
            longitude=-123.3659,
            params=params,
            lowerBounds=low_p,
            upperBounds=high_p,
            algorithm="DDS",
            random_seed=0,
            max_iterations=10,
        )

        d = model.diagnostics
        np.testing.assert_almost_equal(d["DIAG_NASH_SUTCLIFFE"], 0.3826810, 4)

        opt_para = model.optimized_parameters
        opt_func = model.obj_func

        # # Random number seed: 123
        # # Budget:             50
        # # Algorithm:          DDS
        # # :StartDate          1954-01-01 00:00:00
        # # :Duration           20819
        # np.testing.assert_almost_equal( opt_para, [0.3243268,3.034247,407.2890,2.722774,12.18124,0.9468769], 4,
        #                                 err_msg='calibrated parameter set is not matching expected value')
        # np.testing.assert_almost_equal( opt_func, -0.5779910, 4,
        #                                 err_msg='calibrated NSE is not matching expected value')
        #
        # Random number seed: 123                         #
        # Budget:             10                          #      This is the setup used for testing:
        # Algorithm:          DDS                         #         shorter sim-period and lower budget
        # :StartDate          1954-01-01 00:00:00         #      First tested that example below matches
        # :Duration           208                         #
        np.testing.assert_almost_equal(
            opt_para,
            [
                7.721801e00,
                8.551484e-01,
                1.774571e01,
                1.627677e00,
                7.702450e-02,
                9.409600e-01,
                6.941596e-01,
                8.207870e-01,
                8.154455e00,
                1.018226e01,
            ],
            4,
            err_msg="calibrated parameter set is not matching expected value",
        )
        np.testing.assert_almost_equal(
            opt_func,
            -0.3826810,
            4,
            err_msg="calibrated NSE is not matching expected value",
        )

        # # Random number seed: 123                       #
        # # Budget:             50                        #      This is the setup in the Wiki:
        # # Algorithm:          DDS                       #      https://github.com/Ouranosinc/raven/wiki/
        # # :StartDate          1954-01-01 00:00:00       #      Technical-Notes#example-setups-for-mohyse
        # # :Duration           20819                     #
        # np.testing.assert_almost_equal(opt_para, [1.517286E+01, 7.112556E-01, 1.981243E+01, -4.193046E+00,
        #                                           1.791486E-01, 9.774897E-01, 5.353541E-01, 6.686806E-01,
        #                                           1.040908E+01, 1.132304E+01, 8.831552E-02], 4,
        #                                err_msg='calibrated parameter set is not matching expected value')
        # np.testing.assert_almost_equal(opt_func, -0.3857010, 4,
        #                                err_msg='calibrated NSE is not matching expected value')
        mohyse = MOHYSE()
        mohyse(
            ts,
            start_date=dt.datetime(1954, 1, 1),
            duration=208,
            area=4250.6,
            elevation=843.0,
            latitude=54.4848,
            longitude=-123.3659,
            params=model.calibrated_params,
        )

        np.testing.assert_almost_equal(
            mohyse.diagnostics["DIAG_NASH_SUTCLIFFE"], d["DIAG_NASH_SUTCLIFFE"], 4
        )


class TestHBVEC:
    def test_simple(self):
        ts = TESTDATA["raven-hbv-ec-nc-ts"]
        model = HBVEC()
        params = (
            0.05984519,
            4.072232,
            2.001574,
            0.03473693,
            0.09985144,
            0.506052,
            3.438486,
            38.32455,
            0.4606565,
            0.06303738,
            2.277781,
            4.873686,
            0.5718813,
            0.04505643,
            0.877607,
            18.94145,
            2.036937,
            0.4452843,
            0.6771759,
            1.141608,
            1.024278,
        )

        model(
            ts,
            start_date=dt.datetime(2000, 1, 1),
            end_date=dt.datetime(2002, 1, 1),
            area=4250.6,
            elevation=843.0,
            latitude=54.4848,
            longitude=-123.3659,
            params=params,
            suppress_output=True,
        )

        d = model.diagnostics
        np.testing.assert_almost_equal(d["DIAG_NASH_SUTCLIFFE"], 0.0186633, 4)

    def test_evap(self):
        ts = TESTDATA["raven-hbv-ec-nc-ts"]
        model = HBVEC()
        params = (
            0.05984519,
            4.072232,
            2.001574,
            0.03473693,
            0.09985144,
            0.506052,
            3.438486,
            38.32455,
            0.4606565,
            0.06303738,
            2.277781,
            4.873686,
            0.5718813,
            0.04505643,
            0.877607,
            18.94145,
            2.036937,
            0.4452843,
            0.6771759,
            1.141608,
            1.024278,
        )

        model(
            ts,
            start_date=dt.datetime(2000, 1, 1),
            end_date=dt.datetime(2002, 1, 1),
            area=4250.6,
            elevation=843.0,
            latitude=54.4848,
            longitude=-123.3659,
            params=params,
            suppress_output=True,
            evaporation="PET_OUDIN",
            ow_evaporation="PET_OUDIN",
        )


class TestHBVEC_OST:
    def test_simple(self):
        ts = TESTDATA["ostrich-hbv-ec-nc-ts"]
        model = HBVEC_OST()
        params = (
            0.05984519,
            4.072232,
            2.001574,
            0.03473693,
            0.09985144,
            0.506052,
            3.438486,
            38.32455,
            0.4606565,
            0.06303738,
            2.277781,
            4.873686,
            0.5718813,
            0.04505643,
            0.877607,
            18.94145,
            2.036937,
            0.4452843,
            0.6771759,
            1.141608,
            1.024278,
        )

        low = (
            -3.0,
            0.0,
            0.0,
            0.0,
            0.0,
            0.3,
            0.0,
            0.0,
            0.01,
            0.05,
            0.01,
            0.0,
            0.0,
            0.0,
            0.0,
            0.0,
            0.01,
            0.0,
            0.05,
            0.8,
            0.8,
        )
        high = (
            3.0,
            8.0,
            8.0,
            0.1,
            1.0,
            1.0,
            7.0,
            100.0,
            1.0,
            0.1,
            6.0,
            5.0,
            5.0,
            0.2,
            1.0,
            30.0,
            3.0,
            2.0,
            1.0,
            1.5,
            1.5,
        )

        model(
            ts,
            start_date=dt.datetime(1954, 1, 1),
            duration=208,
            area=4250.6,
            elevation=843.0,
            latitude=54.4848,
            longitude=-123.3659,
            params=params,
            lowerBounds=low,
            upperBounds=high,
            algorithm="DDS",
            random_seed=0,
            max_iterations=10,
        )

        d = model.diagnostics
        np.testing.assert_almost_equal(d["DIAG_NASH_SUTCLIFFE"], -2.25991e-01, 4)

        opt_para = model.calibrated_params
        opt_func = model.obj_func

        # Random number seed: 123                         #
        # Budget:             10                          #      This is the setup used for testing:
        # Algorithm:          DDS                         #         shorter sim-period and lower budget
        # :StartDate          1954-01-01 00:00:00         #      First tested that example below matches
        # :Duration           208                         #
        np.testing.assert_almost_equal(
            opt_para,
            [
                -8.317931e-01,
                4.072232e00,
                2.001574e00,
                5.736299e-03,
                9.985144e-02,
                4.422529e-01,
                3.438486e00,
                8.055843e01,
                4.440133e-01,
                8.451082e-02,
                2.814201e00,
                7.327970e-01,
                1.119773e00,
                1.161223e-03,
                4.597179e-01,
                1.545857e01,
                1.223865e00,
                4.452843e-01,
                9.492006e-01,
                9.948123e-01,
                1.110682e00,
            ],
            4,
            err_msg="calibrated parameter set is not matching expected value",
        )
        np.testing.assert_almost_equal(
            opt_func,
            2.25991e-01,
            4,
            err_msg="calibrated NSE is not matching expected value",
        )

        # # Random number seed: 123                       #
        # # Budget:             50                        #      This is the setup in the Wiki:
        # # Algorithm:          DDS                       #      https://github.com/Ouranosinc/raven/wiki/
        # # :StartDate          1954-01-01 00:00:00       #      Technical-Notes#example-setups-for-environment-
        # # :Duration           20819                     #
        # np.testing.assert_almost_equal(opt_para, [5.984519E-02, 4.072232E+00, 2.001574E+00, 3.473693E-02,
        #                                           9.985144E-02, 5.060520E-01, 2.944343E+00, 3.832455E+01,
        #                                           4.606565E-01, 6.303738E-02, 2.277781E+00, 4.873686E+00,
        #                                           5.718813E-01, 4.505643E-02, 8.776511E-01, 1.894145E+01,
        #                                           2.036937E+00, 4.452843E-01, 6.771759E-01, 1.206053E+00,
        #                                           1.024278E+00], 4,
        #                                err_msg='calibrated parameter set is not matching expected value')
        # np.testing.assert_almost_equal(opt_func, -6.034670E-01, 4,
        #                                err_msg='calibrated NSE is not matching expected value')
        hbvec = HBVEC()
        hbvec(
            ts,
            start_date=dt.datetime(1954, 1, 1),
            duration=208,
            area=4250.6,
            elevation=843.0,
            latitude=54.4848,
            longitude=-123.3659,
            params=model.calibrated_params,
        )

        np.testing.assert_almost_equal(
            hbvec.diagnostics["DIAG_NASH_SUTCLIFFE"], d["DIAG_NASH_SUTCLIFFE"], 4
        )<|MERGE_RESOLUTION|>--- conflicted
+++ resolved
@@ -66,14 +66,10 @@
         d = model.diagnostics
         # yields NSE=0.???? for full period 1954-2010
 
-<<<<<<< HEAD
         # Check parser
-        assert 1 in model.solution['HRUStateVariableTable']
-
-        np.testing.assert_almost_equal(d['DIAG_NASH_SUTCLIFFE'], -0.0371048, 2)
-=======
+        assert 1 in model.solution['HRUStateVariableTable']['data']
+
         np.testing.assert_almost_equal(d["DIAG_NASH_SUTCLIFFE"], -0.117301, 2)
->>>>>>> 118c75f5
 
         hds = model.q_sim
         assert hds.attrs["long_name"] == "Simulated outflows"
