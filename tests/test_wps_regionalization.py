# -*- coding: utf-8 -*-

import pytest
import datetime as dt
from pywps import Service
from pywps.tests import assert_response_success
from raven.processes import RegionalisationProcess
from .common import client_for, TESTDATA, get_output, urlretrieve, CFG_FILE
import xarray as xr
import json


import json

datainputs = "ts=files@xlink:href=file://{ts};" \
             "start_date={start_date};" \
             "end_date={end_date};" \
             "name={name};" \
             "latitude={latitude};" \
             "longitude={longitude};" \
             "model_name={model_name};" \
             "min_NSE={min_NSE};" \
             "ndonors={ndonors};" \
             "method={method};" \
<<<<<<< HEAD
             "properties={properties};" \
             "area={area};" \
             "elevation={elevation};"
=======
             "properties={properties};"
>>>>>>> 4f99a31b

inputs = dict(start_date=dt.datetime(2000, 1, 1),
              end_date=dt.datetime(2002, 1, 1),
              name='Salmon',
              run_name='test',
              latitude=45,
              longitude=-80,
              min_NSE=0.6,
<<<<<<< HEAD
              properties=json.dumps({'latitude': 45, 'longitude': -80, 'forest': 0.7}),
              area=5600,
              elevation=100,
=======
              properties=json.dumps({'latitude': 45, 'longitude': -80,})  # 'elevation': 100, 'area': 3500, 'forest': 0.4})
>>>>>>> 4f99a31b
              )
              


class TestRegionalisation:

    @pytest.mark.parametrize("method", ('MLR', 'SP', 'PS', 'SP_IDW', 'PS_IDW', 'SP_IDW_RA', 'PS_IDW_RA'))
    def testRegionalisationHMETS(self, method):

        client = client_for(Service(processes=[RegionalisationProcess(), ], cfgfiles=CFG_FILE))

        inp = inputs.copy()
        inp['ts'] = TESTDATA['raven-mohyse-nc-ts']
        inp['model_name'] = 'MOHYSE'
        inp['ndonors'] = 2
        inp['method'] = method
        
        resp = client.get(service='WPS', request='execute', version='1.0.0',
                          identifier='regionalisation',
                          datainputs=datainputs.format(**inp))

        assert_response_success(resp)
        out = get_output(resp.xml)
        assert 'hydrograph' in out
        hydrograph, _ = urlretrieve(out['hydrograph'])
        ensemble, _ = urlretrieve(out['ensemble'])

        with xr.open_dataset(hydrograph) as ds:
            assert 'q_sim' in ds

        with xr.open_dataset(ensemble) as ds:
            assert 'realization' in ds.q_sim.dims<|MERGE_RESOLUTION|>--- conflicted
+++ resolved
@@ -22,13 +22,9 @@
              "min_NSE={min_NSE};" \
              "ndonors={ndonors};" \
              "method={method};" \
-<<<<<<< HEAD
              "properties={properties};" \
              "area={area};" \
              "elevation={elevation};"
-=======
-             "properties={properties};"
->>>>>>> 4f99a31b
 
 inputs = dict(start_date=dt.datetime(2000, 1, 1),
               end_date=dt.datetime(2002, 1, 1),
@@ -37,13 +33,9 @@
               latitude=45,
               longitude=-80,
               min_NSE=0.6,
-<<<<<<< HEAD
               properties=json.dumps({'latitude': 45, 'longitude': -80, 'forest': 0.7}),
               area=5600,
               elevation=100,
-=======
-              properties=json.dumps({'latitude': 45, 'longitude': -80,})  # 'elevation': 100, 'area': 3500, 'forest': 0.4})
->>>>>>> 4f99a31b
               )
               
 
