--- conflicted
+++ resolved
@@ -76,8 +76,8 @@
         assert 'DIAG_RMSE' in tmp_content[0]
         idx_diag = tmp_content[0].split(',').index("DIAG_RMSE")
         diag = np.float(tmp_content[1].split(',')[idx_diag])
-<<<<<<< HEAD
-        np.testing.assert_almost_equal(diag, 80.7715, 4, err_msg='RMSE is not matching expected value')
+
+        np.testing.assert_almost_equal(diag, 93.9472, 4, err_msg='RMSE is not matching expected value')
 
     def test_no_test(self):
         client = client_for(Service(processes=[OstrichHMETSProcess(), ], cfgfiles=CFG_FILE))
@@ -123,7 +123,4 @@
             service='WPS', request='Execute', version='1.0.0', identifier='ostrich-hmets',
             datainputs=datainputs)
 
-        assert_response_success(resp)
-=======
-        np.testing.assert_almost_equal(diag, 93.9472, 4, err_msg='RMSE is not matching expected value')
->>>>>>> d82aef5a
+        assert_response_success(resp)