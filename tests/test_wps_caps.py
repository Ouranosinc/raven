import pytest
from pywps import Service

from raven.processes import processes
from .common import client_for


def test_wps_caps():
    client = client_for(Service(processes=processes))
    resp = client.get(service='wps', request='getcapabilities', version='1.0.0')
    names = resp.xpath_text('/wps:Capabilities'
                            '/wps:ProcessOfferings'
                            '/wps:Process'
                            '/ows:Identifier')
    sn = set(names.split())
    assert sn == {'gr4j-cemaneige',
                  'raster-stats',
                  'raven',
                  'raven-gr4j-cemaneige',
                  'raven-mohyse',
                  'raven-hmets',
                  'raven-hbv-ec',
<<<<<<< HEAD
                  'shape-area',
                  'shape-selection',
=======
                  'objective-function',
>>>>>>> d482bc2c
                  }<|MERGE_RESOLUTION|>--- conflicted
+++ resolved
@@ -20,10 +20,7 @@
                   'raven-mohyse',
                   'raven-hmets',
                   'raven-hbv-ec',
-<<<<<<< HEAD
                   'shape-area',
                   'shape-selection',
-=======
                   'objective-function',
->>>>>>> d482bc2c
                   }