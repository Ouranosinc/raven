import pytest
import datetime as dt
import numpy as np
import xarray as xr

from pywps import Service
from pywps.tests import assert_response_success

from . common import client_for, TESTDATA, CFG_FILE, get_output, urlretrieve
from raven.processes import RavenHMETSProcess
from raven.models import HMETS
import json
<<<<<<< HEAD

=======
>>>>>>> e7cded78
import matplotlib.pyplot as plt

params = (9.5019, 0.2774, 6.3942, 0.6884, 1.2875, 5.4134, 2.3641, 0.0973, 0.0464, 0.1998, 0.0222, -1.0919,
          2.6851, 0.3740, 1.0000, 0.4739, 0.0114, 0.0243, 0.0069, 310.7211, 916.1947)


@pytest.mark.skip(reason="Hanging test due to ncML. Should be removed in a future PR")
class TestRavenERA5:
    def test_simple(self, era5_hr):
        model = HMETS()
        model(ts=era5_hr,
              params=params,
              start_date=dt.datetime(2018, 1, 1),
              end_date=dt.datetime(2018, 8, 10),
              name='Salmon',
              run_name='test-hmets-era5',
              area=4250.6,
              elevation=843.0,
              latitude=54.4848,
              longitude=-123.3659,
              rain_snow_fraction="RAINSNOW_DINGMAN",
              tas={'linear_transform': (1.0, -273.15), 'time_shift': -.25},
<<<<<<< HEAD
              pr={'linear_transform': (24000.0, 0.0), 'time_shift': -.25}
=======
              pr={'linear_transform': (1000.0*24.0, 0.0), 'time_shift': -.25}
>>>>>>> e7cded78
              )


@pytest.mark.skip(reason="Hanging test due to ncML. Should be removed in a future PR")
class TestRavenERA5Process:

    def test_simple(self, era5_hr):
        client = client_for(Service(processes=[RavenHMETSProcess(), ], cfgfiles=CFG_FILE))

        datainputs = "ts=files@xlink:href=file://{ts};" \
                     "params={params};" \
                     "start_date={start_date};" \
                     "end_date={end_date};" \
                     "init={init};" \
                     "name={name};" \
                     "run_name={run_name};" \
                     "area={area};" \
                     "latitude={latitude};" \
                     "longitude={longitude};" \
                     "elevation={elevation};" \
                     "rain_snow_fraction={rain_snow_fraction};"\
                     "nc_spec={tas};"\
                     "nc_spec={pr}"\
            .format(ts=era5_hr,
                    params=params,
                    start_date=dt.datetime(2018, 1, 1),
                    end_date=dt.datetime(2018, 8, 10),
                    init='155,455',
                    name='Salmon',
                    run_name='test-hmets-era5',
                    area='4250.6',
                    elevation='843.0',
                    latitude=54.4848,
                    longitude=-123.3659,
                    rain_snow_fraction="RAINSNOW_DINGMAN",
                    pr=json.dumps({'pr': {'linear_transform': (24000.0,0.0), 'time_shift': -.25}}),
                    tas=json.dumps({'tas': {'linear_transform': (1.0, -273.15), 'time_shift': -.25}}),
<<<<<<< HEAD
=======
                    pr=json.dumps({'pr': {'linear_transform': (1000.0*24.0, 0.0), 'time_shift': -.25}}),
>>>>>>> e7cded78
                    )
        
        resp = client.get(
            service='WPS', request='Execute', version='1.0.0', identifier='raven-hmets',
            datainputs=datainputs)
<<<<<<< HEAD
                
=======
        
>>>>>>> e7cded78
        assert_response_success(resp)
#        out = get_output(resp.xml)
#        tmp,_= urlretrieve(out['hydrograph'])
#        q=xr.open_dataset(tmp)
#        plt.plot(q['q_sim'])
<<<<<<< HEAD
#        plt.show()
=======
#        plt.show()
# 
>>>>>>> e7cded78
<|MERGE_RESOLUTION|>--- conflicted
+++ resolved
@@ -10,17 +10,12 @@
 from raven.processes import RavenHMETSProcess
 from raven.models import HMETS
 import json
-<<<<<<< HEAD
-
-=======
->>>>>>> e7cded78
 import matplotlib.pyplot as plt
 
 params = (9.5019, 0.2774, 6.3942, 0.6884, 1.2875, 5.4134, 2.3641, 0.0973, 0.0464, 0.1998, 0.0222, -1.0919,
           2.6851, 0.3740, 1.0000, 0.4739, 0.0114, 0.0243, 0.0069, 310.7211, 916.1947)
 
 
-@pytest.mark.skip(reason="Hanging test due to ncML. Should be removed in a future PR")
 class TestRavenERA5:
     def test_simple(self, era5_hr):
         model = HMETS()
@@ -36,15 +31,10 @@
               longitude=-123.3659,
               rain_snow_fraction="RAINSNOW_DINGMAN",
               tas={'linear_transform': (1.0, -273.15), 'time_shift': -.25},
-<<<<<<< HEAD
               pr={'linear_transform': (24000.0, 0.0), 'time_shift': -.25}
-=======
-              pr={'linear_transform': (1000.0*24.0, 0.0), 'time_shift': -.25}
->>>>>>> e7cded78
               )
 
 
-@pytest.mark.skip(reason="Hanging test due to ncML. Should be removed in a future PR")
 class TestRavenERA5Process:
 
     def test_simple(self, era5_hr):
@@ -76,30 +66,16 @@
                     latitude=54.4848,
                     longitude=-123.3659,
                     rain_snow_fraction="RAINSNOW_DINGMAN",
-                    pr=json.dumps({'pr': {'linear_transform': (24000.0,0.0), 'time_shift': -.25}}),
+                    pr=json.dumps({'pr': {'linear_transform': (24000.0, 0.0), 'time_shift': -.25}}),
                     tas=json.dumps({'tas': {'linear_transform': (1.0, -273.15), 'time_shift': -.25}}),
-<<<<<<< HEAD
-=======
-                    pr=json.dumps({'pr': {'linear_transform': (1000.0*24.0, 0.0), 'time_shift': -.25}}),
->>>>>>> e7cded78
                     )
-        
+
         resp = client.get(
             service='WPS', request='Execute', version='1.0.0', identifier='raven-hmets',
             datainputs=datainputs)
-<<<<<<< HEAD
-                
-=======
-        
->>>>>>> e7cded78
         assert_response_success(resp)
 #        out = get_output(resp.xml)
 #        tmp,_= urlretrieve(out['hydrograph'])
 #        q=xr.open_dataset(tmp)
 #        plt.plot(q['q_sim'])
-<<<<<<< HEAD
-#        plt.show()
-=======
-#        plt.show()
-# 
->>>>>>> e7cded78
+#        plt.show()