import pytest
from . common import TESTDATA
from raven.models import Raven, GR4JCN, RVI, RV
import tempfile
import datetime as dt
import numpy as np


class TestRaven:

    def test_gr4j(self):
        rvs = TESTDATA['raven-gr4j-cemaneige-nc-rv']
        ts = TESTDATA['raven-gr4j-cemaneige-nc-ts']

        model = Raven(tempfile.mkdtemp())
        model.configure(rvs)
        model.run(ts)

    def test_mohyse(self):
        rvs = TESTDATA['raven-mohyse-rv']
        ts = list(TESTDATA['raven-mohyse-ts'])

        model = Raven(tempfile.mkdtemp())
        model.configure(rvs)
        model.run(ts)

    def test_hmets(self):
        rvs = TESTDATA['raven-hmets-rv']
        ts = TESTDATA['raven-hmets-ts']

        model = Raven(tempfile.mkdtemp())
        model.configure(rvs)
        model.run(ts)

    def test_hbvec(self):
        rvs = TESTDATA['raven-hbv-ec-rv']
        ts = TESTDATA['raven-hbv-ec-ts']

        model = Raven(tempfile.mkdtemp())
        model.configure(rvs)
        model.run(ts)


class TestGR4JCemaneige:

    def test_simple(self):
        ts = TESTDATA['raven-gr4j-cemaneige-nc-ts']

        model = GR4JCN(tempfile.mkdtemp())

        model.rvi.start_date = dt.datetime(2000, 1, 1)
        model.rvi.end_date = dt.datetime(2002, 1, 1)
        model.rvi.run_name = 'test'

        model.rvh.name = 'Salmon'
        model.rvh.area = '4250.6'
        model.rvh.elevation = '843.0'
        model.rvh.latitude = 54.4848
        model.rvh.longitude = -123.3659

        model.rvp.params = model.RVP.params(0.529, -3.396, 407.29, 1.072, 16.9, 0.947)

        model.run([ts, ])

        d = model.diagnostics
        # yields NSE=0.5112 for full period 1954-2010
        np.testing.assert_almost_equal(d['DIAG_NASH_SUTCLIFFE'], -0.130614, 2)

        hds = model.hydrograph
        assert 'q_sim' in hds.data_vars

    def test_tags(self):
        model = GR4JCN(tempfile.mkdtemp())

        tags = model.tags
        assert 'run_name' in tags['rvi']

    def test_rvobjs(self):
        model = GR4JCN(tempfile.mkdtemp())
        a = model.rvobjs
        assert a

    def test_assign(self):
<<<<<<< HEAD
        model = GR4JCN(tempfile.mkdtemp())
=======
        model = GR4JCemaneige()
>>>>>>> e60d2bc6
        model.assign('run_name', 'test')
        assert model.rvi.run_name == 'test'

        model.assign('params', np.array([0.529, -3.396, 407.29, 1.072, 16.9, 0.947]))
        assert model.rvp.params.GR4J_X1 == 0.529

        model.assign('params', [0.529, -3.396, 407.29, 1.072, 16.9, 0.947])
        assert model.rvp.params.GR4J_X1 == 0.529

        model.assign('params', (0.529, -3.396, 407.29, 1.072, 16.9, 0.947))
        assert model.rvp.params.GR4J_X1 == 0.529

    def test_run(self):
        ts = TESTDATA['raven-gr4j-cemaneige-nc-ts']
        model = GR4JCemaneige()
        model(ts,
              start_date=dt.datetime(2000, 1, 1),
              end_date=dt.datetime(2002, 1, 1),
              area=4250.6,
              elevation=843.0,
              latitude=54.4848,
              longitude=-123.3659,
              params=(0.529, -3.396, 407.29, 1.072, 16.9, 0.947)
              )
        d = model.diagnostics
        np.testing.assert_almost_equal(d['DIAG_NASH_SUTCLIFFE'], -0.130614, 2)<|MERGE_RESOLUTION|>--- conflicted
+++ resolved
@@ -81,11 +81,7 @@
         assert a
 
     def test_assign(self):
-<<<<<<< HEAD
-        model = GR4JCN(tempfile.mkdtemp())
-=======
-        model = GR4JCemaneige()
->>>>>>> e60d2bc6
+        model = GR4JCN()
         model.assign('run_name', 'test')
         assert model.rvi.run_name == 'test'
 
