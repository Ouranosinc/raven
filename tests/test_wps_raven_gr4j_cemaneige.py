--- conflicted
+++ resolved
@@ -64,10 +64,8 @@
         assert 'DIAG_RMSE' in tmp_content[0]
         idx_diag = tmp_content[0].split(',').index("DIAG_RMSE")
         diag = np.float(tmp_content[1].split(',')[idx_diag])
-<<<<<<< HEAD
+
         np.testing.assert_almost_equal(diag, 36.562, 4, err_msg='RMSE is not matching expected value')
-=======
-        np.testing.assert_almost_equal(diag, 38.1697, 4, err_msg='RMSE is not matching expected value')
 
     def test_parallel(self):
         client = client_for(Service(processes=[RavenGR4JCemaNeigeProcess(), ], cfgfiles=CFG_FILE))
@@ -110,4 +108,3 @@
         tmp_file, _ = urlretrieve(get_output(resp.xml)['hydrograph'])
         ds = xr.open_dataset(tmp_file)
         assert ds.variables['q_sim'].shape[0] == 2
->>>>>>> c379345c
