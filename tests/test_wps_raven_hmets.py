--- conflicted
+++ resolved
@@ -1,48 +1,3 @@
-<<<<<<< HEAD
-# import pytest
-# import datetime as dt
-
-# from pywps import Service
-# from pywps.tests import assert_response_success
-
-# from . common import client_for, TESTDATA, CFG_FILE
-# from raven.processes import RavenHMETSProcess
-
-
-# @pytest.mark.skip
-# class TestRavenHMETSProcess:
-#
-#     def test_simple(self):
-#         client = client_for(Service(processes=[RavenHMETSProcess(), ], cfgfiles=CFG_FILE))
-#
-#         datainputs = "nc=files@xlink:href=file://{fn};" \
-#                      "start_date={start_date};" \
-#                      "end_date={end_date};" \
-#                      "init={init};" \
-#                      "name={name};" \
-#                      "run_name={run_name};" \
-#                      "area={area};" \
-#                      "latitude={latitude};" \
-#                      "longitude={longitude};" \
-#                      "elevation={elevation};" \
-#             .format(fn=TESTDATA['raven-hmets'],
-#                     start_date=dt.datetime(2000, 1, 1),
-#                     end_date=dt.datetime(2002, 1, 1),
-#                     init='155,455',
-#                     name='Saumon',
-#                     run_name='test-hmets',
-#                     area='4250.6',
-#                     elevation='843.0',
-#                     latitude=54.4848,
-#                     longitude=-123.3659,
-#                     )
-#
-#         resp = client.get(
-#             service='WPS', request='Execute', version='1.0.0', identifier='raven-hmets',
-#             datainputs=datainputs)
-#
-#         assert_response_success(resp)
-=======
 import pytest
 import datetime as dt
 
@@ -53,6 +8,7 @@
 from raven.processes import RavenHMETSProcess
 
 
+@pytest.mark.skip
 class TestRavenHMETSProcess:
 
     def test_simple(self):
@@ -90,4 +46,3 @@
             datainputs=datainputs)
 
         assert_response_success(resp)
->>>>>>> a488c96c
