--- conflicted
+++ resolved
@@ -62,10 +62,8 @@
         assert 'DIAG_RMSE' in tmp_content[0]
         idx_diag = tmp_content[0].split(',').index("DIAG_RMSE")
         diag = np.float(tmp_content[1].split(',')[idx_diag])
-<<<<<<< HEAD
+
         np.testing.assert_almost_equal(diag, 101.745, 4, err_msg='RMSE is not matching expected value')
-=======
-        np.testing.assert_almost_equal(diag, 71.639, 4, err_msg='RMSE is not matching expected value')
 
     def test_parallel(self):
         client = client_for(Service(processes=[RavenHMETSProcess(), ], cfgfiles=CFG_FILE))
@@ -116,4 +114,3 @@
         ds = xr.open_dataset(tmp_file)
 
         assert ds.variables['q_sim'].shape[0] == 3
->>>>>>> 45b441ab
