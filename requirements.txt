ravenpy>=0.4.0
six
<<<<<<< HEAD
pywps==4.4.1
owslib
=======
pywps==4.4.2
owslib==0.21
>>>>>>> 768fa134
lxml
jinja2
click
psutil
numpy
scipy
matplotlib
xarray
xclim>=0.23
pandas
requests
netCDF4
dask
toolz
spotpy
statsmodels
# GIS LIBRARIES
pysheds
affine
rtree
fiona
geopandas
pyproj>=2.5.0
rasterio
rasterstats
shapely
geojson
# DOCS and other utilities
unidecode
pandoc
ipyleaflet
ipython # needed for the parsing of Jupyter Notebooks
psycopg2 # to use postgres to log pywps requests like in Prod
xskillscore
bokeh
distributed
partd
fsspec
pymetalink<|MERGE_RESOLUTION|>--- conflicted
+++ resolved
@@ -1,12 +1,7 @@
 ravenpy>=0.4.0
 six
-<<<<<<< HEAD
-pywps==4.4.1
+pywps==4.4.2
 owslib
-=======
-pywps==4.4.2
-owslib==0.21
->>>>>>> 768fa134
 lxml
 jinja2
 click
