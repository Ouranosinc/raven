--- conflicted
+++ resolved
@@ -10,8 +10,8 @@
 dask
 pathlib
 toolz
-<<<<<<< HEAD
 six
+spotpy
 
 # gdal --- Not compatible with rasterio!
 fiona
@@ -20,7 +20,3 @@
 rasterio
 rasterstats
 shapely
-=======
-pandas
-spotpy
->>>>>>> d482bc2c
