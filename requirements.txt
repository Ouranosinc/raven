--- conflicted
+++ resolved
@@ -1,11 +1,6 @@
 six
-<<<<<<< HEAD
 pywps==4.2.3
-owslib>=0.18
-=======
-pywps>=4.2.3
 owslib==0.18
->>>>>>> 2c32f70d
 lxml
 jinja2
 click
