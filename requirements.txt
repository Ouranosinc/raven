six
pywps>=4.2.3
owslib>=0.18
lxml
jinja2
click
psutil
numpy
scipy
matplotlib
xarray
pandas
requests
netCDF4
dask
toolz
spotpy
statsmodels
# GIS LIBRARIES
# pycrs --- Depends on online database requests --> SLOW
gdal>=2.4
pysheds
affine
rtree
fiona
descartes
geopandas
pyproj
rasterio
rasterstats
shapely
unidecode
geojson
pandoc
<<<<<<< HEAD
ipython
ipyleaflet
# xclim It seems to be installed by pip in src/ and confuse pytest.
=======
ipython # needed for the parsing of Jupyter Notebooks
psycopg2 # to use postgres to log pywps requests like in Prod
# xclim It seems to be installed by pip in src/ and confuse pytest.
>>>>>>> 26f7bd16
<|MERGE_RESOLUTION|>--- conflicted
+++ resolved
@@ -32,12 +32,8 @@
 unidecode
 geojson
 pandoc
-<<<<<<< HEAD
 ipython
 ipyleaflet
-# xclim It seems to be installed by pip in src/ and confuse pytest.
-=======
 ipython # needed for the parsing of Jupyter Notebooks
 psycopg2 # to use postgres to log pywps requests like in Prod
-# xclim It seems to be installed by pip in src/ and confuse pytest.
->>>>>>> 26f7bd16
+# xclim It seems to be installed by pip in src/ and confuse pytest.