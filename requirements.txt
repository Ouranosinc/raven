--- conflicted
+++ resolved
@@ -1,3 +1,4 @@
+six
 pywps>=4.1
 jinja2
 click
@@ -10,9 +11,7 @@
 dask
 pathlib
 toolz
-<<<<<<< HEAD
 spotpy
-
 # gdal --- Not compatible with rasterio!
 fiona
 pycrs
@@ -21,8 +20,5 @@
 rasterio
 rasterstats
 shapely
-=======
-pandas
-spotpy
 statsmodels
->>>>>>> 81ff5afd
+
