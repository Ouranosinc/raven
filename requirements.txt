--- conflicted
+++ resolved
@@ -1,11 +1,6 @@
 six
-<<<<<<< HEAD
 pywps==4.2.3
-owslib>=0.18
-=======
-pywps>=4.2.3
 owslib==0.18
->>>>>>> 3ab1a66b
 lxml
 jinja2
 click
