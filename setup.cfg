[bumpversion]
current_version = 0.11.1
commit = False
tag = False
parse = (?P<major>\d+)\.(?P<minor>\d+).(?P<patch>\d+)(\-(?P<release>[a-z]+))?
serialize =
	{major}.{minor}.{patch}-{release}
	{major}.{minor}.{patch}

[metadata]
description-file = README.rst

[bumpversion:file:raven/__version__.py]
search = __version__ = '{current_version}'
replace = __version__ = '{new_version}'

[bumpversion:part:release]
optional_value = final
values =
	beta
	final

[bumpversion:file:docs/source/conf.py]
parse = version|release = {current_version}
replace = {new_version}

[bumpversion:file:Dockerfile]
search = Version="{current_version}"
replace = Version="{new_version}"

[bumpversion:file:.cruft.json]
search = "version": "{current_version}",
replace = "version": "{new_version}",

[tool.isort]
profile = "black"
multi_line_output = 3

[tool:pytest]
<<<<<<< HEAD
addopts =
	--strict
=======
addopts = 
	--strict-markers
>>>>>>> 23fa66e2
	--tb=native
python_files = test_*.py
norecursedirs = src .git bin
markers =
	online: mark test to need internet connection
	slow: mark test to be slow

[flake8]
ignore =
	C901
	E203
	E231
	E266
	E501
	F401
	F403
	W503
	W504
max-line-length = 88
max-complexity = 12
exclude =
	.git,
	__pycache__,
	docs/source/conf.py,
	build,
	dist,
	src,
	.eggs,

[doc8]
ignore-path = docs/build,docs/source/_templates,docs/source/_static
max-line-length = 120<|MERGE_RESOLUTION|>--- conflicted
+++ resolved
@@ -37,13 +37,8 @@
 multi_line_output = 3
 
 [tool:pytest]
-<<<<<<< HEAD
-addopts =
-	--strict
-=======
 addopts = 
 	--strict-markers
->>>>>>> 23fa66e2
 	--tb=native
 python_files = test_*.py
 norecursedirs = src .git bin
