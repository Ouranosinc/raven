{
 "cells": [
  {
   "cell_type": "markdown",
   "metadata": {},
   "source": [
    "# Region Selection and Map Preview with Ipyleaflet"
   ]
  },
  {
   "cell_type": "code",
   "execution_count": 9,
   "metadata": {},
   "outputs": [],
   "source": [
    "# Import the necessary libraries to format, send, and parse our returned results\n",
    "\n",
    "import birdy\n",
    "import json\n",
    "import geopandas as gpd\n",
    "import requests\n",
    "import matplotlib\n",
    "import ipyleaflet\n",
    "import ipywidgets\n",
    "import os"
   ]
  },
  {
   "cell_type": "markdown",
   "metadata": {},
   "source": [
    "If your `notebook` is version prior to `5.3`, you might need to run this command `jupyter nbextension enable --py --sys-prefix ipyleaflet`.  For more information see https://ipyleaflet.readthedocs.io/en/latest/installation.html."
   ]
  },
  {
   "cell_type": "code",
<<<<<<< HEAD
   "execution_count": 10,
=======
   "execution_count": 2,
>>>>>>> 4462f483
   "metadata": {},
   "outputs": [],
   "source": [
    "# Create WPS instances\n",
    "# Set environment variable RAVEN_WPS_URL to \"http://localhost:9099\" to run on the default local server\n",
    "pavics_url = \"https://pavics.ouranos.ca\"\n",
    "raven_url = os.environ.get(\"RAVEN_WPS_URL\", f\"{pavics_url}/twitcher/ows/proxy/raven/wps\")\n",
    "\n",
    "raven = birdy.WPSClient(raven_url, progress=True)"
   ]
  },
  {
   "cell_type": "code",
<<<<<<< HEAD
   "execution_count": 11,
=======
   "execution_count": 3,
>>>>>>> 4462f483
   "metadata": {},
   "outputs": [],
   "source": [
    "# Build an interactive map with ipyleaflet\n",
    "\n",
    "initial_lat_lon = (48.63, -74.71)\n",
    "\n",
    "leaflet_map = ipyleaflet.Map(\n",
    "    center=initial_lat_lon,\n",
    "    basemap=ipyleaflet.basemaps.OpenTopoMap,\n",
    ")\n",
    "\n",
    "# Add a custom zoom slider\n",
    "zoom_slider = ipywidgets.IntSlider(description='Zoom level:', min=1, max=10, value=5)\n",
    "ipywidgets.jslink((zoom_slider, 'value'), (leaflet_map, 'zoom'))\n",
    "widget_control1 = ipyleaflet.WidgetControl(widget=zoom_slider, position='topright')\n",
    "leaflet_map.add_control(widget_control1)\n",
    "\n",
    "# Add a marker to the map\n",
    "marker = ipyleaflet.Marker(location=initial_lat_lon, draggable=True)\n",
    "leaflet_map.add_layer(marker)"
   ]
  },
  {
   "cell_type": "code",
<<<<<<< HEAD
   "execution_count": 12,
=======
   "execution_count": 4,
>>>>>>> 4462f483
   "metadata": {},
   "outputs": [],
   "source": [
    "# Add an overlay widget\n",
    "\n",
    "html = ipywidgets.HTML(\"\"\"Hover over a feature!\"\"\")\n",
    "html.layout.margin = '0px 10px 10px 10px'\n",
    "\n",
    "control = ipyleaflet.WidgetControl(widget=html, position='bottomleft')\n",
    "leaflet_map.add_control(control)\n",
    "\n",
    "def update_html(feature,  **kwargs):\n",
    "    html.value = '''\n",
    "        <h2><b>USGS HydroBASINS</b></h2>\n",
    "        <h4>ID: {}</h4>\n",
    "        <h4>Upstream Area: {} sq. km.</h4> \n",
    "        <h4>Sub-basin Area: {} sq. km.</h4>\n",
    "    '''.format(feature['properties']['id'],\n",
    "               feature['properties']['UP_AREA'],\n",
    "               feature['properties']['SUB_AREA'])"
   ]
  },
  {
   "cell_type": "code",
<<<<<<< HEAD
   "execution_count": 13,
=======
   "execution_count": 5,
>>>>>>> 4462f483
   "metadata": {},
   "outputs": [
    {
     "data": {
      "application/vnd.jupyter.widget-view+json": {
<<<<<<< HEAD
       "model_id": "56b9407a1406435ca4bdb3103e28a373",
=======
       "model_id": "ae337c54fadd42699aae3c132c9a70de",
>>>>>>> 4462f483
       "version_major": 2,
       "version_minor": 0
      },
      "text/plain": [
       "Map(center=[48.63, -74.71], controls=(ZoomControl(options=['position', 'zoom_in_text', 'zoom_in_title', 'zoom_…"
      ]
     },
     "metadata": {},
     "output_type": "display_data"
    }
   ],
   "source": [
    "# Load the map in the notebook\n",
    "leaflet_map"
   ]
  },
  {
   "cell_type": "markdown",
   "metadata": {},
   "source": [
    "**Before continuing!**\n",
    "\n",
    "Try dragging and placing the marker at the mouth of a river, over a large lake such as Lac Saint Jean (next to Alma, east of the initial marker position), or anywhere else within North America."
   ]
  },
  {
   "cell_type": "code",
<<<<<<< HEAD
   "execution_count": 14,
=======
   "execution_count": 6,
>>>>>>> 4462f483
   "metadata": {},
   "outputs": [
    {
     "data": {
      "text/plain": [
       "[-74.71, 48.63]"
      ]
     },
<<<<<<< HEAD
     "execution_count": 14,
=======
     "execution_count": 6,
>>>>>>> 4462f483
     "metadata": {},
     "output_type": "execute_result"
    }
   ],
   "source": [
    "user_lonlat = list(reversed(marker.location))\n",
    "user_lonlat"
   ]
  },
  {
   "cell_type": "code",
<<<<<<< HEAD
   "execution_count": 15,
=======
   "execution_count": 7,
>>>>>>> 4462f483
   "metadata": {},
   "outputs": [
    {
     "data": {
      "application/vnd.jupyter.widget-view+json": {
<<<<<<< HEAD
       "model_id": "c78d6074ba3d4bccaa04a7f905d88177",
=======
       "model_id": "d8b8a69483df42079009b154c35b87bf",
>>>>>>> 4462f483
       "version_major": 2,
       "version_minor": 0
      },
      "text/plain": [
       "HBox(children=(IntProgress(value=0, bar_style='info', description='Processing:'), Button(button_style='danger'…"
      ]
     },
     "metadata": {},
     "output_type": "display_data"
    }
   ],
   "source": [
    "# NBVAL_SKIP\n",
    "# Get the shape of the watershed contributing to flow at the selected location. \n",
    "resp = raven.hydrobasins_select(location=str(user_lonlat), aggregate_upstream=True)"
   ]
  },
  {
   "cell_type": "code",
<<<<<<< HEAD
   "execution_count": 16,
=======
   "execution_count": 8,
>>>>>>> 4462f483
   "metadata": {},
   "outputs": [],
   "source": [
    "# NBVAL_SKIP\n",
    "# Before continuing, wait for the process above to finish.\n",
    "\n",
    "# Extract the URL of the resulting GeoJSON feature\n",
    "features, ids = resp.get(asobj=True)\n",
    "\n",
    "user_shape = resp.get(asobj=False).feature\n",
    "\n",
    "# Examine its properties\n",
    "#features[0]['properties']"
   ]
  },
  {
   "cell_type": "code",
<<<<<<< HEAD
   "execution_count": 17,
=======
   "execution_count": 9,
>>>>>>> 4462f483
   "metadata": {},
   "outputs": [],
   "source": [
    "# NBVAL_SKIP\n",
    "# Add this GeoJSON to the map above!\n",
    "#df = gpd.GeoDataFrame.from_features(features)\n",
    "df = gpd.read_file(user_shape)\n",
    "\n",
    "user_geojson = ipyleaflet.GeoData(geo_dataframe=df, \n",
    "    style = {\n",
    "        'color': 'blue', \n",
    "        'opacity':1, \n",
    "        'weight':1.9, \n",
    "        'fillOpacity':0.5,\n",
    "    },\n",
    "                                  \n",
    "    hover_style={'fillColor': '#b08a3e' , 'fillOpacity': 0.9}\n",
    ")\n",
    "\n",
    "leaflet_map.add_layer(user_geojson)\n",
    "\n",
    "user_geojson.on_hover(update_html)"
   ]
  }
 ],
 "metadata": {
  "kernelspec": {
   "display_name": "Python 3",
   "language": "python",
   "name": "python3"
  },
  "language_info": {
   "codemirror_mode": {
    "name": "ipython",
    "version": 3
   },
   "file_extension": ".py",
   "mimetype": "text/x-python",
   "name": "python",
   "nbconvert_exporter": "python",
   "pygments_lexer": "ipython3",
<<<<<<< HEAD
   "version": "3.6.7"
=======
   "version": "3.6.10"
>>>>>>> 4462f483
  }
 },
 "nbformat": 4,
 "nbformat_minor": 4
}<|MERGE_RESOLUTION|>--- conflicted
+++ resolved
@@ -9,7 +9,7 @@
   },
   {
    "cell_type": "code",
-   "execution_count": 9,
+   "execution_count": 1,
    "metadata": {},
    "outputs": [],
    "source": [
@@ -34,11 +34,7 @@
   },
   {
    "cell_type": "code",
-<<<<<<< HEAD
-   "execution_count": 10,
-=======
    "execution_count": 2,
->>>>>>> 4462f483
    "metadata": {},
    "outputs": [],
    "source": [
@@ -52,11 +48,7 @@
   },
   {
    "cell_type": "code",
-<<<<<<< HEAD
-   "execution_count": 11,
-=======
    "execution_count": 3,
->>>>>>> 4462f483
    "metadata": {},
    "outputs": [],
    "source": [
@@ -82,11 +74,7 @@
   },
   {
    "cell_type": "code",
-<<<<<<< HEAD
-   "execution_count": 12,
-=======
    "execution_count": 4,
->>>>>>> 4462f483
    "metadata": {},
    "outputs": [],
    "source": [
@@ -111,26 +99,18 @@
   },
   {
    "cell_type": "code",
-<<<<<<< HEAD
-   "execution_count": 13,
-=======
    "execution_count": 5,
->>>>>>> 4462f483
    "metadata": {},
    "outputs": [
     {
      "data": {
       "application/vnd.jupyter.widget-view+json": {
-<<<<<<< HEAD
-       "model_id": "56b9407a1406435ca4bdb3103e28a373",
-=======
-       "model_id": "ae337c54fadd42699aae3c132c9a70de",
->>>>>>> 4462f483
+       "model_id": "0203199d66544648991c6f814ab87938",
        "version_major": 2,
        "version_minor": 0
       },
       "text/plain": [
-       "Map(center=[48.63, -74.71], controls=(ZoomControl(options=['position', 'zoom_in_text', 'zoom_in_title', 'zoom_…"
+       "Map(basemap={'url': 'https://{s}.tile.opentopomap.org/{z}/{x}/{y}.png', 'max_zoom': 17, 'attribution': 'Map da…"
       ]
      },
      "metadata": {},
@@ -153,11 +133,7 @@
   },
   {
    "cell_type": "code",
-<<<<<<< HEAD
-   "execution_count": 14,
-=======
    "execution_count": 6,
->>>>>>> 4462f483
    "metadata": {},
    "outputs": [
     {
@@ -166,11 +142,7 @@
        "[-74.71, 48.63]"
       ]
      },
-<<<<<<< HEAD
-     "execution_count": 14,
-=======
      "execution_count": 6,
->>>>>>> 4462f483
      "metadata": {},
      "output_type": "execute_result"
     }
@@ -182,21 +154,13 @@
   },
   {
    "cell_type": "code",
-<<<<<<< HEAD
-   "execution_count": 15,
-=======
    "execution_count": 7,
->>>>>>> 4462f483
    "metadata": {},
    "outputs": [
     {
      "data": {
       "application/vnd.jupyter.widget-view+json": {
-<<<<<<< HEAD
-       "model_id": "c78d6074ba3d4bccaa04a7f905d88177",
-=======
-       "model_id": "d8b8a69483df42079009b154c35b87bf",
->>>>>>> 4462f483
+       "model_id": "b468b5835bea4d8e88bd000bfe694a15",
        "version_major": 2,
        "version_minor": 0
       },
@@ -216,11 +180,7 @@
   },
   {
    "cell_type": "code",
-<<<<<<< HEAD
-   "execution_count": 16,
-=======
    "execution_count": 8,
->>>>>>> 4462f483
    "metadata": {},
    "outputs": [],
    "source": [
@@ -238,11 +198,7 @@
   },
   {
    "cell_type": "code",
-<<<<<<< HEAD
-   "execution_count": 17,
-=======
    "execution_count": 9,
->>>>>>> 4462f483
    "metadata": {},
    "outputs": [],
    "source": [
@@ -284,11 +240,61 @@
    "name": "python",
    "nbconvert_exporter": "python",
    "pygments_lexer": "ipython3",
-<<<<<<< HEAD
    "version": "3.6.7"
-=======
-   "version": "3.6.10"
->>>>>>> 4462f483
+  },
+  "nbdime-conflicts": {
+   "local_diff": [
+    {
+     "diff": [
+      {
+       "diff": [
+        {
+         "key": 0,
+         "op": "addrange",
+         "valuelist": [
+          "3.6.7"
+         ]
+        },
+        {
+         "key": 0,
+         "length": 1,
+         "op": "removerange"
+        }
+       ],
+       "key": "version",
+       "op": "patch"
+      }
+     ],
+     "key": "language_info",
+     "op": "patch"
+    }
+   ],
+   "remote_diff": [
+    {
+     "diff": [
+      {
+       "diff": [
+        {
+         "key": 0,
+         "op": "addrange",
+         "valuelist": [
+          "3.6.10"
+         ]
+        },
+        {
+         "key": 0,
+         "length": 1,
+         "op": "removerange"
+        }
+       ],
+       "key": "version",
+       "op": "patch"
+      }
+     ],
+     "key": "language_info",
+     "op": "patch"
+    }
+   ]
   }
  },
  "nbformat": 4,
