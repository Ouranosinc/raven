{
 "cells": [
  {
   "cell_type": "markdown",
   "metadata": {},
   "source": [
    "# Extract geographical watershed properties\n",
    "\n",
    "Hydrological model typically need geographical information about watersheds being simulated: latitude and longitude, area, mean altitude, land-use, etc. This notebook shows how to obtain this information using remote services. These services connect to a digital elevation model (DEM) and a land-use data set to extract relevant information.\n",
    "\n",
    "The DEM used in the following is the [EarthEnv-DEM90](https://www.earthenv.org/DEM), while the land-use dataset is the [North American Land Change Monitoring System](http://www.cec.org/tools-and-resources/north-american-environmental-atlas/north-american-land-change-monitoring-system). Other data sources could be used, given their availability through the Web Coverage Service (WCS) protocol.\n"
   ]
  },
  {
   "cell_type": "code",
   "execution_count": 48,
   "metadata": {
    "execution": {
     "iopub.execute_input": "2020-10-08T17:52:49.013637Z",
     "iopub.status.busy": "2020-10-08T17:52:49.009470Z",
     "iopub.status.idle": "2020-10-08T17:52:50.757826Z",
     "shell.execute_reply": "2020-10-08T17:52:50.757385Z"
    }
   },
   "outputs": [],
   "source": [
    "from birdy import WPSClient\n",
    "import matplotlib.pyplot as plt\n",
    "import geopandas as gpd\n",
    "import json\n",
    "import os\n",
    "from zipfile import ZipFile\n",
    "\n",
    "# Set environment variable WPS_URL to \"http://localhost:9099\" to run on the default local server\n",
    "url = os.environ.get(\"WPS_URL\", \"https://pavics.ouranos.ca/twitcher/ows/proxy/raven/wps\")\n",
    "\n",
    "# Connect to the PAVICS-Hydro Raven WPS server\n",
    "wps = WPSClient(url)"
   ]
  },
  {
   "cell_type": "markdown",
   "metadata": {},
   "source": [
    "## Watershed contour\n",
    "\n",
    "We first extract the watershed contour for the point of interest. The process looks into the HydroSheds database to finds the watershed enclosing the given location. The `location` parameter identifies the outlet of the watershed, and `aggregate_upstream` determines whether or not we want the service to return the union of all upstream basins. Here we set it to `False` to reduce the size of the basin and speed-up computations.\n",
    "\n",
    "The output of the `hydrosheds-select` process is a GeoJSON file."
   ]
  },
  {
   "cell_type": "code",
   "execution_count": 49,
   "metadata": {
    "execution": {
     "iopub.execute_input": "2020-10-08T17:52:50.761690Z",
     "iopub.status.busy": "2020-10-08T17:52:50.761235Z",
     "iopub.status.idle": "2020-10-08T17:52:56.478801Z",
     "shell.execute_reply": "2020-10-08T17:52:56.477728Z"
    }
   },
   "outputs": [],
   "source": [
    "select_resp = wps.hydrobasins_select(location=\"-71.291660, 50.492758\", aggregate_upstream=False)"
   ]
  },
  {
   "cell_type": "code",
   "execution_count": 50,
   "metadata": {
    "execution": {
     "iopub.execute_input": "2020-10-08T17:52:56.487650Z",
     "iopub.status.busy": "2020-10-08T17:52:56.486890Z",
     "iopub.status.idle": "2020-10-08T17:52:56.510648Z",
     "shell.execute_reply": "2020-10-08T17:52:56.509924Z"
    }
   },
   "outputs": [],
   "source": [
    "# Get GeoJSON polygon of the delineated catchment.\n",
    "# We can either get links to the files stored on the server, or get the data directly.\n",
    "[feature_url, upstream_basins_url] = select_resp.get(asobj=False)\n",
    "[feature, upstream_basins] = select_resp.get(asobj=True)"
   ]
  },
  {
   "cell_type": "markdown",
   "metadata": {},
   "source": [
    "We can now plot the outline of the watershed by loading it into `GeoPandas`."
   ]
  },
  {
   "cell_type": "code",
   "execution_count": 51,
   "metadata": {
    "execution": {
     "iopub.execute_input": "2020-10-08T17:52:56.515996Z",
     "iopub.status.busy": "2020-10-08T17:52:56.515305Z",
     "iopub.status.idle": "2020-10-08T17:52:56.745279Z",
     "shell.execute_reply": "2020-10-08T17:52:56.744886Z"
    }
   },
   "outputs": [
    {
     "data": {
      "text/plain": [
       "<AxesSubplot:>"
      ]
     },
<<<<<<< HEAD
     "execution_count": 51,
=======
     "execution_count": 4,
>>>>>>> aeb4ada2
     "metadata": {},
     "output_type": "execute_result"
    },
    {
     "data": {
      "image/png": "iVBORw0KGgoAAAANSUhEUgAAAQgAAAD4CAYAAAAQE3hSAAAAOXRFWHRTb2Z0d2FyZQBNYXRwbG90bGliIHZlcnNpb24zLjMuMywgaHR0cHM6Ly9tYXRwbG90bGliLm9yZy/Il7ecAAAACXBIWXMAAAsTAAALEwEAmpwYAAAhQElEQVR4nO3deXxU9b3/8dcnOwkJWyCQBAirCshmRBRR0YoLCtQFUUFcaW3tdlu3X+/1cdt7f71W21trbSsUF1q1am+letsqWlyqFcQgqFB2RIQACXtYEkjyuX/MyW1unElmJjNnyXyejwePmTlnzsxnQs473/M93/keUVWMMSacNK8LMMb4lwWEMSYiCwhjTEQWEMaYiCwgjDERZXhdQCwKCwu1rKzM6zKM8ZUVK1bsUdWeyXjtQAVEWVkZFRUVXpdhjK+IyKfJem07xDDGRGQBYYyJyALCGBORBYQxJiILCGNMRBYQxpiILCCMMRFFNQ5CRLYCNUADUK+q5SLSHXgOKAO2AjNUdX802zrLHwQuB44Dm4GbVPVAuz6NMSahYmlBTFLV0U07OHAPsERVhwBLnMfRbgvwGjBCVUcCG4B7Yyncz37x5iZ+8toG3t5YTU3tCa/LMSZu7RlJOQ04z7m/EHgTuDvajVX11WYPlwFXtaMWX3l3017e2bQHABEY07crD187htJuuR5XZkxsom1BKPCqiKwQkbnOsiJV3Qng3PaKYduWbgZeDrdCROaKSIWIVFRXV0dZrrcONWs1qMIH2w5wxS/eZU3lQQ+rMiZ20QbEBFUdC1wCfFVEzonhPVrdVkS+C9QDT4fbWFXnq2q5qpb37JmU76MkXE1t/eeWVdXUcc28ZbyzcY8HFRkTn6gCQlUrndsqYBEwDtgtIn0AnNuqGLbF2W4OcBlwvXagyTEPHQvf73C4rp4bn1jOopXbXa7ImPi0GRAikici+U33gcnAauAlYI7ztDnAizFsi4hcTKjPYqqqHm3/R/EHVQ3bgmhS36h867kP+eWbm+lAmWg6qGg6KYuARSLS9PxnVPUVEXkfeF5EbgG2AVcDiEgxsEBVL420rfO6jwDZwGvO+mWq+uWEfTKP1NU3cryhsc3n/fCVdew6eIz7Lh9Oepq4UJkxsWszIFR1CzAqzPK9wAVhllcCl7a2rbNucKzFBsGhGE5rLlz6KbsO1fLTmWPIyUxPYlXGxMdGUibYoWORDy/CWbxmN7MWvMeBo8eTVJEx8bOASLB4BkZVfLqfK3/5Ltv3d5iuGNNBWEAk2KFWOihbs7n6iI2VML5jAZFg7RlabWMljN9YQCRYrH0QLdlYCeMnFhAJdKSunhc+aP+O3TRW4tG3bKyE8ZYFRIIcqavnpifep+LTz33jPW73v7yO7/3332lotJAw3gjUdTH8qikclm/dl/DXfvLdrazecZBLT+3DOUMLGdSzM87AMtc1NiqPvfMJInDVaaV0zc3ypA4/O3a8gQcWr2N0365MHtabTlnBHt9iAdFOyQyHJhWf7v/flknvghwmDilk4tCenD24kO557uykB4+d4NvPf8hf1u4G4IHF67ns1D5cP74fY/t18yy0/OTgsRPc8uQ/WpGdszO4eERvrhhTwviBPUgL4IhZCdIxbnl5ufrpylpuhENrRGBEcRfOHlLI7PH9Ke7aKSnvs3bnIW5/agVb94Yfp3FSUT7Xj+/H9DElFORkJqUGv6uuqeOGx5ezduehsOv7dMlh2ugSrhhbwtCi/IS+t4isaDEZU+Je2wIiPl6HQ0tdczP5yTWjmXRSpGk54rNo5XbufeFjak+0/f2STpnpTB1VzL9/cQSZ6anTvbV9/1FmP7acT/Ycier5w4sLeOKm0+mVn5OQ909mQKTO/2ICHa9v9FU4ABw4eoKbnnifBxevoz6KL4u15Xh9I//yh9V867kPowoHgGMnGniu4jN27D/W7vcPik1Vh7n60aVRhwPAmspD/G1TMMa6WEDEYceBY74Kh+Z+/sZmZj32HlWHauN+jZ0HjzFj3lJ+syy+a8Ju25caQ8Y/3n6QGfOWsvNg7D/rdzftTUJFiWcBEYc9h+u8LqFVy7bs49KH3+HdzbH/lfrbpj1MefgdVn12IO73T4WAeG/LXq791TL2HYnvS3bvbt4biDEuFhBx2OvzgIBQiM1a8B6PvL6RxijGUTQ2Kj9/YxOzH3sv7l/6Jh09IF5ft5sbHl/O4br4R83uOHAsED8nC4g4VB8OxlezGxV+9OoGbnry/Yg7vaqy4tP93PrrCh5cvJ5EjMnaFuFsR0fw4qodzP31Curq29/P87cAHGbYOIg4BKEF0dxbG6qZ8vDbPHLdGE7r3x2A3YdqeeGDHfzXis/YXB19B1s0gvCXMR6/WfYp9724mkQdGby7eQ/XndEvMS+WJBYQcfB7H0Q4Ow/Wcs28ZdwycQAbdtXw1obqhLQWwvls31FUtcMMnlJVfvHmZh5cvD6hr7vU6Yfw88/JAiIOewNyiNFSfaMy760tSX+fmrp6Dhw9QTeXRnkmk6ryHy+vY/5fE/9z23vkOOt313By74KEv3aiWB9EHILYgnBbRzjMaGhU7vn9x0kJhyZ+P91pARGHoLYg3BT0gKirb+Brv/2A5yo+S+r7xHMq2k0WEHGothZEm4IcEEeP13Prwgr+/PGupL/X6+uqWLbFv60IC4gY1dU3tHphHBMS1FOdB4+eYPZjy3nbpWn/GhXueGZlu0a+JpMFRIzs8CI6QWxBVNXUcs38paxI4KQ/0dhzuI47frsyId+hSTQLiBhZQEQnaAHx2b6jzHh0Ket21Xjy/ss/2Zfw06iJYAERIzuDEZ2dB49xPAGjDd2wqaqGqx9dGnG+C7fM++sWFq9Jfr9HLCwgYmQBEZ1GhcoD/v/a90fbD3D1o0vZ5ZM+gO88/yFbY/jqeLJZQMRojx1iRM3vhxlLN+/lul+9x/6j8V/LJNFq6uq5/ekPqD3R4HUpgAVEzIL2PQwv+Tkg/vL33cx5on3fyEyWtTsP+aY/woZax6CxUVm/25tOrCDya0AsWrmd7/zuI19fTuDj7f64BGNUASEiW4EaoAGoV9VyEekOPAeUAVuBGar6ufND4bZ1lke1vV80Nir3vbTatfPjHYEfx0L8eulW7ntxjddltMkvg/FiOcSYpKqjm02OeQ+wRFWHAEucx9FuG+v2nmoKh6eWbfO6lEB5Y30Vty58nyf+9gkbdtd4OoNSdU0dP1q8PhDhAKF6/aA9hxjTgPOc+wuBN4G7XdzeFRYO8aurb+Qva6v4y9oqAHrmZzNhUA/OGlzIhMGFlCRpmn6A2hMNVGzdz9sbq3l74x7+HmE6er86XFfP0eP15GZ52wsQ7bsr8KqIKDBPVecDRaq6E0BVd4pIpPnWw21LtNuLyFxgLkC/fu5OrmHhkFjVNXX8YVUlf1hVCcCAwjzOGtSDswcXcuagHu26UpeqsmH3Yd7eWM1fN+7hvS17EzLrk5f21BynX49gBMQEVa10duLXRGRdDO/xuW1V9a/RbuwEynwIXRcjhvdtFwuH5PtkzxE+2XOEp9/bRprAN78wlDsmDY75ClQ7Dhzjjmc+YOW2A8kp1CPVh2vp1yPX0xqi6oNQ1UrntgpYBIwDdotIHwDntiqGbYl2ey9YOLivUeE/X9vALQvf58DR6MeavL5uN1MefrvDhQP4ox+izYAQkTwRyW+6D0wGVgMvAXOcp80BXoxhW6LZ3itvb9pj4eCRN9ZXc9nP3mH1jtZP89U3NHL/y+u4+ckKDvhooFMiBSIggCLgHRH5EFgO/ElVXwHuBy4UkY3Ahc5jRKRYRP7cxrZE2t4Pjvhw8Ewq2b7/GFf88l2eez98SO86WMu1v1rGo29tdrkyd/khINrsg1DVLcCoMMv3AheEWV4JXNratq1t7wd19f4Y5prKjtc3cvfvP2bFp/v5/rQR5GSmA/DXDdV887lV7b52RxD4YSyEjaQMoy7Ka1Ga5Hu+YjtrKg/x8+vG8sIH2/nZG5sSNu283wWiBZGKgn56rKNZU3mI83/8ZtKm6fcrPwSEfVkrDL98k878Q6qFA4S+2ek1C4gwrAVhTIgFRBjWSWlMiAVEGLXWSWkMYAERlrUgjAmxgAjDTnMaE2IBEYZ1UhoTYgERhp3mNCbEBkqFYS0IE628rHQ652SQn5NJfk4GnbMzKGh2Pz8n01mfQUFOBp2zQ+ua1rf21fZ0ie1r78lgARGGdVKaliYOKeSOSYMp6OTs4NmhHT89xrkrgsYCIgw7zWmapAl8e/JJ3H7uoJgnsukILCDCsEMMA9ArP5ufXTuGMwb28LoUz1hAhGGHGGbikEJ+cs1oCjtne12KpywgwrBxEKkr1Q8pWrKACMNaEKnJDik+zwIiDGtBdGz52RmUFeaF/vXIpX+P0O1JvfPJz8n0ujxfsYAIwzopg69rbib9e+QxoCkACpuCII9uuZmID8YYBIEFRAsNjcrxBguIoLl4eG8uObU3ZT3y6N8jt10X4TH/YAHRwnFrPQTO7ecN4s7JJ1mnYhJYQLRgHZTBkSbwvanDmX1mmdeldFgWEC3YKMpgyMlM4+GZY5g8vLfXpXRoFhAtWAvC/7rnZbFgTjlj+3XzupQOzwKiBTuD4W/9e+Ty5E3jGFCY53UpKcECogUbA+Ffo0q78NiNp6f88Gc3WUC0UGuHGL50wcm9+Nl1Y8jNsl9ZN9lPuwVrQfjPdWf04/tTh5ORbhOguc0CogXrpPSXOy86ia+cN8hGPnrEAqIFO83pDxlpwgNXjeSKsaVel5LSomqzichWEflYRFaJSIWzrLuIvCYiG53biOecRCRdRFaKyB+bLRstIsuaXlNExrX/47SftSC81zk7gydvGmfh4AOxHNRNUtXRqlruPL4HWKKqQ4AlzuNIvgGsbbHsAeB7qjoauM957Dk7zemtooJsnv/SmZw9pNDrUgztm/Z+GrDQub8QmB7uSSJSCkwBFrRYpUCBc78LUNmOWhLGprz3ztCiziz6ygSGFRe0/WTjimj7IBR4VUQUmKeq84EiVd0JoKo7RaRXhG0fAu4C8lss/yawWER+RCiozgq3sYjMBeYC9OvXL8py42ctCG+MH9idebPL6dLJ5mPwk2hbEBNUdSxwCfBVETknmo1E5DKgSlVXhFl9O/AtVe0LfAt4LNxrqOp8VS1X1fKePXtGWW787DSn+y4fVczCm8dZOPhQVAGhqpXObRWwCBgH7BaRPgDObVWYTScAU0VkK/AscL6IPOWsmwO84Nz/nfOanrNOSnfNGt+Pn14zmuyMdK9LMWG0GRAikici+U33gcnAauAlQjs5zu2LLbdV1XtVtVRVy4CZwOuqOstZXQmc69w/H9jYjs+RMHaa0123TRxo8zj4WDR9EEXAImegSgbwjKq+IiLvA8+LyC3ANuBqABEpBhao6qVtvO5twE9FJAOoxeln8Jq1INxT0rUT/brnel2GaUWbAaGqW4BRYZbvBS4Is7wS+Fw4qOqbwJvNHr8DnBZTtS6wTkr3nDWoh42Q9Dkb3N7M0eP1rN15yOsyUsZZg216eb+zgHAcrqvnxifeZ02lBYRbzhxog6H8zr6LARyqPcGNjy/ng20HvC4lZQzsmUfvLjlel2HakPIBceDocW54fDkfbT/odSkp5axBdngRBCkdEHsP1zHrseXW7+CBCYPs8CIIUjYgqmpqmbXgPTbsPux1KSlpvF3/MhBSMiB2Hazlul8tY8ueI16XkpKG9SmgW55d+SoIUvIsxq/e3mLh4CHrfwiOlAyIrRYOnhlQmMfccwd6XYaJUmoGxF4LCC+UdO3E07eeQa98O70ZFCkXEA2Nymf7jnldRsopKsjmt7eNp7hrJ69LMTFIuYCoPHCM4w32fQs39cjL4ulbx9Ovh30xK2hSLiDs8MJdXTpl8tStZzC4V2evSzFxSL2AsA5K13TOzuDXN4/jlD42x2RQpV5A7D3qdQkpISczjcdvPJ1Rfbt6XYpph9QLCGtBJF1WRhoLbjidcQO6e12KaaeUCojaEw2s21XjdRkdWkaa8Mvrx9p1LTqIlAmI2hMN3PbrCnYcsFOcyZIm8NOZY7jglCKvSzEJkhIB0RQOb2/c43UpHdqDV41iysg+XpdhEqjDB4SFgzv+ffoIrjzNrqXZ0XTogLBwcMc/TzmFWeP7e12GSYIOGxAWDu74pwuHcutE+/JVR9UhA8LCwR23nzeIr50/2OsyTBJ1uICwcHDHjWeVcddFJ9l1LTq4DhUQDY1q4eCCa8r7ct9lwywcUkCHCog0gdU7bHbqZJo2upgfXHGqXU8zRXSogBARRpR08bqMDuuLY0r48dWjSLdwSBkdbtLa4cVd7BAjgUq6duKq00q56rRS+tqFdlNOhwuIESX21eL2yspI46LhvbmmvC9nDephhxMprOMFRLEdYsRrREkBM8r7MnVUMV1zbVp6E2VAiMhWoAZoAOpVtVxEugPPAWXAVmCGqu6PsH06UAHsUNXLmi3/GnAHUA/8SVXvivuTOPp1zyU/O4Oauvr2vlRK6JqbyfTRJVxdXspwC1fTQiwtiEmq2vzg/h5giareLyL3OI/vjrDtN4C1wP+2/0VkEjANGKmqdSLSK7bSw0tLE4YVF/DeJ/sS8XIdVrfcTO686GSuPK2E7Ix0r8sxPtWesxjTgIXO/YXA9HBPEpFSYAqwoMWq24H7VbUOQFWr2lHL/2GzGLXu2nF9ef3b53HdGf0sHEyrog0IBV4VkRUiMtdZVqSqOwGc20gtgIeAu4CWU0kPBSaKyHsi8paInB5uYxGZKyIVIlJRXV0dVbFfv2AIY/t1jeq5qWRYnwJe+MpZ/McVI+3SdyYq0QbEBFUdC1wCfFVEzolmIxG5DKhS1RVhVmcA3YDxwJ3A8xJmaJ6qzlfVclUt79mzZ1TFds7O4MmbxzGy1I6pAfKzM/jXy4fx0h0TGNuvm9flmACJKiBUtdK5rQIWAeOA3SLSB8C5DXeIMAGY6nRyPgucLyJPOeu2Ay9oyHJCLYyEzVNWkJNpMyoD00cXs+Tb53LjhAFkpHeocXHGBW3+xohInojkN90HJgOrgZeAOc7T5gAvttxWVe9V1VJVLQNmAq+r6ixn9R+A853XHQpkAQkd4dQ1N4unbhnH0KLUuybD4F6deea2M3ho5hh6Fdil7kx8ovmTUgS8IyIfAssJnY58BbgfuFBENgIXOo8RkWIR+XMUr/s4MFBEVhNqXcxRVY3nQ7SmR+dsnrr1DAYW5iX6pX2pU2Y6d198Mn/++kTOGmQTx5r2kSTsk0lTXl6uFRUVcW2762AtM+YtZdu+jntdjIuGF3Hf5cMpsetfphQRWaGq5cl47ZQ5KO3dJYdnbjuDgpwON3iUvt078fiN5cybXW7hYBKq4+0trSjtlktpt1z+vvOQ16UkRFZ6Gl8+bxBfOW8QOZk2nsEkXkoFBIROgXYEE4cU8v1pIxiQIn0rxhsdY2+JQeeAH2L0LsjhvsuHccmI3jajk0m6YO8tcQhqCyI9Tbh5Qhnf+MLQwH4GEzwp95uWF8Cda1xZd74/fTgn907tQV/GfcHbW9opP0CHGD3ysvh/l57CFWNL7HDCeCJlTnM2ycsKTkCcM7SnhYPxVMoFRJA6KRet3MEPX1lPkAazmY4l9QIiO1jjBR59a7OFhPFMCgZEptclxMxCwngl9QIiQIcYzT361maqauq8LsOkmNQLiIAdYjS3pfqI1yWYFJOCARG8Q4wmn+yxgDDuSrmAyAtwC+KTPYe9LsGkmJQLiHxrQRgTtZQLiCC3ILZYQBiXpVxAZKSnkZMZzI+9be9R6htaXj3AmOQJ5p7STkHtqKxvVLbvP+Z1GSaFpGhABPcww/ohjJtSMyACOlgKrB/CuCslAyJI3+hsyU51GjelZEAEaU6IluwQw7gpJQMiyFO2fWLDrY2LUjIggjjtXJPKg7UcO97gdRkmRaRkQAS5kxJg96Far0swKSIlA2JkSVevS2iXnvnZXpdgUkRKBsSUkX34/rThXpcRl665mYE+RDLBkpIBAXDDmWWBDAm79qZxU8oGBAQzJCwgjJuiCggR2SoiH4vIKhGpcJZ1F5HXRGSjc9utle3TRWSliPwxzLrviIiKSGH8HyN+QQuJkm4WEMY9sbQgJqnqaFUtdx7fAyxR1SHAEudxJN8A1rZcKCJ9gQuBbTHUkXBBCglrQRg3tecQYxqw0Lm/EJge7kkiUgpMARaEWf0T4C7A8+magxISpdaCMC6KNiAUeFVEVojIXGdZkaruBHBue0XY9iFCIfB/JjIQkanADlX9sLU3FpG5IlIhIhXV1dVRlhufIIREabdcr0swKSTa82UTVLVSRHoBr4nIumg2EpHLgCpVXSEi5zVbngt8F5jc1muo6nxgPkB5eXnSWxo3nFkGwH0vrkn2W8XFDjGMm6JqQahqpXNbBSwCxgG7RaQPgHNbFWbTCcBUEdkKPAucLyJPAYOAAcCHzrpS4AMR6d2uT5Mgfm1J5Gal0zU3mJPdmGBqMyBEJE9E8pvuE/qrvxp4CZjjPG0O8GLLbVX1XlUtVdUyYCbwuqrOUtWPVbWXqpY567YDY1V1VyI+VCL4MSRKunayC/kaV0VziFEELHJ+MTOAZ1T1FRF5H3heRG4hdBbiagARKQYWqOqlSarZNX473LBTnMZtbQaEqm4BRoVZvhe4IMzySuBz4aCqbwJvRniPsjYr9YifQsL6H4zbUnokZbT8crhhLQjjNguIKPkhJOwUp3GbBUQMbjizjEtGeHeixQ4xjNssIGLUNTfLs/e2UZTGbRYQMfLqqlxZ6Wn07GwTxRh3WUDEqFOmNxfd6dM1h7Q0GwNh3GUBEaMcjwLC+h+MFywgYuRVC8ICwnjBAiJGXvVB2BgI4wULiBh5dYhhYyCMFywgYmR9ECaVWEDEyKs+CBsDYbxgAREjL1oQaQK9u+S4/r7GWEDEqFOW+z+yooIcMtPtv8q4z37rYpSd4X4LwvofjFcsIGLUKcv9gLhwWJHr72kMWEDEzO0+iDsvOokvnTvI1fc0poldBTZGbp7F+Ocpp3DrxIGuvZ8xLVlAxMitkZT/Nn0Es8f3d+W9jInEAiJGOUnupBSBH145khnlfZP6PsZEwwIiRmlpQlZGGsfrG9t+cozS04T/nDGKaaNLEv7axsTDAiIOnTLTEx4QmenCz64dy8UeTmlnTEt2FiMOie6HyMpIY/7scgsH4zsWEHEoyEnc5e86ZabzxI2nM+nkSNc+NsY7FhBxGNyrc0Jep3N2BgtvHseEwYUJeT1jEs0CIg5DEhAQBTkZPHXrGYwb0D0BFRmTHNZJGYchRfnt2v60/t146JrR9O1uk8AYf7OAiMPQOAMiTeCO84fw9fMHk2HfzjQBYL+lcRjSqzPTRxfHtE1xlxyenXsm/3ThUAsHExjWgohDWprwo6tHUVffyMurd7X5/Cmn9uEHXzyVLrmJO/thjBui+lMmIltF5GMRWSUiFc6y7iLymohsdG67tbJ9uoisFJE/Nlv2oIisE5GPRGSRiHRt96dxUUZ6Gj+dOYYvnBL59GSnzHQeuHIkj1w3xsLBBFIsbd1JqjpaVcudx/cAS1R1CLDEeRzJN4C1LZa9BoxQ1ZHABuDeGGrxhayMNB65biwTh3z+NOWIkgL++PWzmXF6X0TsilgmmNpzMDwNWOjcXwhMD/ckESkFpgALmi9X1VdVtd55uAwobUctnsnJTGf+7HLGD/zH6covnTOQF26fwKCeiRkvYYxXog0IBV4VkRUiMtdZVqSqOwGc20ht7YeAu4DWvrxwM/ByuBUiMldEKkSkorq6Ospy3dUpK53H5pzORcOL+M0t47j30lPIyrCOSBN80XZSTlDVShHpBbwmIuui2UhELgOqVHWFiJwX4TnfBeqBp8OtV9X5wHyA8vJyjbJe1+VlZzBvdnnbTzQmQKL6M6eqlc5tFbAIGAfsFpE+AM5tVZhNJwBTRWQr8Cxwvog81bRSROYAlwHXq6pvd35jUlWbASEieSKS33QfmAysBl4C5jhPmwO82HJbVb1XVUtVtQyYCbyuqrOc17oYuBuYqqpHE/BZjDEJFs0hRhGwyOmJzwCeUdVXROR94HkRuQXYBlwNICLFwAJVvbSN130EyCZ0yAKwTFW/HN/HMMYkgwSpZV9eXq4VFRVel2GMr4jIimbDDxLKutqNMRFZQBhjIrKAMMZEZAFhjInIAsIYE1GgzmKISA2w3us6IigE9nhdRARWW3yCUlt/Ve2ZjDcJ2nwQ65N1Oqe9RKTCaoud1RYft2qzQwxjTEQWEMaYiIIWEPO9LqAVVlt8rLb4uFJboDopjTHuCloLwhjjIgsIY0xEvggIEXnOmTF7lTOD9ipneQ8ReUNEDovII61s/2/O7NirRORV5yvniEimiCx0ZuReKyIxT4ybrNqcdSNFZKmIrHFqzPFLbc76fs5rfCeWupJZm4hc6Ex9+LFze75fanPW3Ssim0RkvYhc5EFtYWeLj3tfUFVf/QN+DNzn3M8Dzga+DDzSyjYFze5/HXjUuX8d8KxzPxfYCpT5pLYM4CNglPO4B5Duh9qaLfs98DvgOz76Px0DFDv3RwA7fFTbMOBDQvOcDAA2e/B/OhnIcO7/EPhhe/YFX7Qgmkho5pgZwG8BVPWIqr4D1La2naoeavYwj9Akuzi3eSKSAXQCjgOHiEMSapsMfKSqHzrP26uqDT6pDRGZDmwB1sRTU7JqU9WV6kyB6NSWIyLZfqiN0Ezvz6pqnap+AmwiND2jm7VFmi0+rn3BbyMpJwK7VXVjrBuKyP8HbgAOApOcxf9F6D9tJ6HU/Jaq7vNJbUMBFZHFQE9Cv1gP+KE2CU0teDdwIRDz4UUya2vhSmClqtb5pLYSQjtlk+3OMldra+Zm4Dnnflz7gmstCBH5i4isDvNvWrOnXYuTmLFS1e+qal9Cs2Pf4SweBzQAxYSafN8WkYE+qS2DUJPxeuf2iyJygU9q+x7wE1U93Nq2HtXW9N7DCTWhv+Sj2sJdIelz4wiSXZvzHi1ni49qX/h89e04fkvkP0I7zG6gNMy6G2nluKvFc/sDq537PwdmN1v3ODDDJ7XNBJ5stu5fgDt9UtvbhI5RtwIHgH3AHX6ozXlcSuhqbBN89vt2L3Bvs3WLgTPdro3QJNJLgdxmy+LaF/zUB/EFYJ2qbo91QxEZ0uzhVKDpuh3bCE21L06zeXyzdV7XthgYKSK5znHhucDf/VCbqk5U1TINzUb+EPADVY3Yc+5mbU6v/J8I7Yh/i6OmpNVGaKb3mSKSLSIDgCHAcpdrizRbfHz7QrwJnOh/wJPAl8Ms30roL9hhQsd0w5zlC4By5/7vCU3F/xHw30CJs7wzoV74NYR2vpj/QierNmfdLKe21cADfqqt2ev8K3GexUjS/+k/A0eAVc3+9fJDbc667xI6e7EeuMSDn9sm4LNmP5umMyxx7Qs21NoYE5GfDjGMMT5jAWGMicgCwhgTkQWEMSYiCwhjTEQWEMaYiCwgjDER/Q/MWNMD+TBRSgAAAABJRU5ErkJggg==\n",
      "text/plain": [
       "<Figure size 432x288 with 1 Axes>"
      ]
     },
     "metadata": {
      "needs_background": "light"
     },
     "output_type": "display_data"
    }
   ],
   "source": [
    "df = gpd.GeoDataFrame.from_features([feature])\n",
    "# Alternatively use `df = gpd.read_file(feature_url)`\n",
    "df.plot()"
   ]
  },
  {
   "cell_type": "markdown",
   "metadata": {},
   "source": [
    "## Generic watershed properties\n",
    "\n",
    "Now that we have delineated a watershed, lets find the zonal statistics and other properties using the `shape_properties` process. This process requires a `shape` argument defining the watershed contour, the exterior polygon. The polygon can be given either as a link to a geometry file  (e.g. a geojson file such as `feature_url`), or as data embeded in a string. For example, if variable `feature` is a geopandas geometry, `json.dumps(feature)` can be used to convert it to a string and pass it as the `shape` argument."
   ]
  },
  {
   "cell_type": "code",
   "execution_count": 52,
   "metadata": {
    "execution": {
     "iopub.execute_input": "2020-10-08T17:52:56.749300Z",
     "iopub.status.busy": "2020-10-08T17:52:56.748701Z",
     "iopub.status.idle": "2020-10-08T17:52:57.044881Z",
     "shell.execute_reply": "2020-10-08T17:52:57.045500Z"
    }
   },
   "outputs": [],
   "source": [
    "shape_resp = wps.shape_properties(shape=feature_url)"
   ]
  },
  {
   "cell_type": "markdown",
   "metadata": {},
   "source": [
    "Once the process has completed, we extract the data from the response:"
   ]
  },
  {
   "cell_type": "code",
   "execution_count": 53,
   "metadata": {
    "execution": {
     "iopub.execute_input": "2020-10-08T17:52:57.053951Z",
     "iopub.status.busy": "2020-10-08T17:52:57.053405Z",
     "iopub.status.idle": "2020-10-08T17:52:57.062218Z",
     "shell.execute_reply": "2020-10-08T17:52:57.061806Z"
    }
   },
   "outputs": [
    {
     "name": "stdout",
     "output_type": "stream",
     "text": [
      "{'id': '96929', 'gml_id': 'USGS_HydroBASINS_lake_na_lev12.96929', 'HYBAS_ID': 7120270182, 'NEXT_DOWN': 7120270181, 'NEXT_SINK': 7120034330, 'MAIN_BAS': 7120034330, 'DIST_SINK': 490.9, 'DIST_MAIN': 490.9, 'SUB_AREA': 29.0, 'UP_AREA': 9419.6, 'PFAF_ID': 724089370000, 'SIDE': 'R', 'LAKE': 0, 'ENDO': 0, 'COAST': 0, 'ORDER': 1, 'SORT': 96929, 'area': 28764849.46504176, 'centroid': [-71.3409808346398, 50.478880424555875], 'perimeter': 33017.42666655582, 'gravelius': 1.7366297521025682}\n"
     ]
    },
    {
     "data": {
      "text/plain": [
       "{'area': 28.76484946504176,\n",
       " 'longitude': -71.3409808346398,\n",
       " 'latitude': 50.478880424555875,\n",
       " 'gravelius': 1.7366297521025682,\n",
       " 'perimeter': 33017.42666655582}"
      ]
     },
<<<<<<< HEAD
     "execution_count": 53,
=======
     "execution_count": 6,
>>>>>>> aeb4ada2
     "metadata": {},
     "output_type": "execute_result"
    }
   ],
   "source": [
    "[properties, ] = shape_resp.get(asobj=True)\n",
    "prop = properties[0]\n",
    "print(prop)\n",
    "\n",
    "area = prop['area']/1000000.0\n",
    "longitude = prop['centroid'][0]\n",
    "latitude = prop['centroid'][1]\n",
    "gravelius = prop['gravelius']\n",
    "perimeter = prop['perimeter']\n",
    "\n",
    "shape_info = {'area':area, 'longitude':longitude, 'latitude':latitude, 'gravelius':gravelius, 'perimeter':perimeter}\n",
    "shape_info"
   ]
  },
  {
   "cell_type": "markdown",
   "metadata": {},
   "source": [
    "Note that these properties are a mix of the properties of the original file where the shape is stored, and properties computed by the process (area, centroid, perimeter and gravelius). Note also that the computed area is in m², while the \"SUB_AREA\" property is in km², and that there are slight differences between the two values.\n",
    "\n",
    "## Land-use information\n",
    "\n",
    "Now we extract the land-use properties of the watershed using the `nalcms_zonal_stats` process. As mentionned, it uses the [North American Land Change Monitoring System](http://www.cec.org/tools-and-resources/north-american-environmental-atlas/north-american-land-change-monitoring-system) dataset, and retrieve properties over the given region."
   ]
  },
  {
   "cell_type": "code",
   "execution_count": 54,
   "metadata": {
    "execution": {
     "iopub.execute_input": "2020-10-08T17:52:57.066584Z",
     "iopub.status.busy": "2020-10-08T17:52:57.065148Z",
     "iopub.status.idle": "2020-10-08T17:53:13.709912Z",
     "shell.execute_reply": "2020-10-08T17:53:13.710317Z"
    }
   },
   "outputs": [],
   "source": [
    "stats_resp = wps.nalcms_zonal_stats(shape=feature_url, select_all_touching=True, band=1, simple_categories=True)"
   ]
  },
  {
   "cell_type": "code",
   "execution_count": 55,
   "metadata": {
    "execution": {
     "iopub.execute_input": "2020-10-08T17:53:13.716162Z",
     "iopub.status.busy": "2020-10-08T17:53:13.715708Z",
     "iopub.status.idle": "2020-10-08T17:53:13.729554Z",
     "shell.execute_reply": "2020-10-08T17:53:13.730028Z"
    }
   },
   "outputs": [
    {
     "name": "stdout",
     "output_type": "stream",
     "text": [
      "{'id': '96929', 'gml_id': 'USGS_HydroBASINS_lake_na_lev12.96929', 'HYBAS_ID': 7120270182, 'NEXT_DOWN': 7120270181, 'NEXT_SINK': 7120034330, 'MAIN_BAS': 7120034330, 'DIST_SINK': 490.9, 'DIST_MAIN': 490.9, 'SUB_AREA': 29.0, 'UP_AREA': 9419.6, 'PFAF_ID': 724089370000, 'SIDE': 'R', 'LAKE': 0, 'ENDO': 0, 'COAST': 0, 'ORDER': 1, 'SORT': 96929, '1': 13532, '2': 335, '5': 4367, '6': 847, '8': 10239, '10': 60, '12': 380, '14': 21, '16': 39, '18': 3248, 'count': 33068, 'nodata': 8.0, 'nan': 0, 'Ocean': 0, 'Forest': 19081, 'Shrubs': 10239, 'Grass': 479, 'Wetland': 21, 'Crops': 0, 'Urban': 0, 'Water': 3248, 'SnowIce': 0} \n",
      "\n",
      "\n",
      "[{'Ocean': 0, 'Forest': 19081, 'Shrubs': 10239, 'Grass': 479, 'Wetland': 21, 'Crops': 0, 'Urban': 0, 'Water': 3248, 'SnowIce': 0}]\n"
     ]
<<<<<<< HEAD
=======
    },
    {
     "data": {
      "text/plain": [
       "{\"features\": [{\"geometry\": {\"coordinates\": [[[[1981874.096748, 967399.091191], [1981560.497165, 967640.799616], [1981434.936988, 967882.780767], [1980961.263774, 969007.129417], [1980150.453239, 969613.136897], [1979557.788254, 970982.006618], [1979190.993435, 971263.662311], [1978968.917959, 971674.108713], [1979068.737029, 972221.498664], [1978911.276644, 972753.897266], [1978998.518432, 973199.540058], [1978148.536013, 975486.000658], [1978229.072674, 975929.06883], [1977903.742496, 976905.067086], [1977984.173254, 977348.115496], [1977736.398881, 978051.400822], [1977900.425286, 978054.503503], [1978726.767107, 977503.147592], [1979063.162155, 977488.410214], [1979585.086481, 977194.438111], [1979728.314495, 977383.335657], [1979905.626466, 977961.050647], [1980249.760066, 977888.82216], [1980777.020525, 976821.614008], [1981210.625424, 976808.412368], [1981599.965266, 976584.172313], [1981738.25575, 977013.547429], [1981974.993178, 977251.010851], [1982328.051065, 978903.0378], [1982681.072971, 978846.538719], [1982996.790791, 978315.034465], [1983354.336434, 977981.589513], [1983659.560071, 977324.816337], [1983830.052137, 976894.322922], [1983556.471154, 976787.837664], [1982897.423789, 976458.687678], [1982761.508473, 976042.300741], [1982257.567097, 975700.92043], [1981989.759672, 974591.183905], [1982132.826199, 973944.08598], [1981931.599976, 972702.854607], [1981635.845096, 972309.345787], [1981135.976984, 971194.624495], [1981172.131364, 971160.205611], [1981342.839416, 971032.658661], [1981721.483719, 970283.259585], [1982217.756236, 968683.141738], [1982076.182758, 967974.105719], [1981874.096748, 967399.091191]]]], \"type\": \"MultiPolygon\"}, \"id\": \"0\", \"properties\": {\"1\": 13532, \"10\": 60, \"12\": 380, \"14\": 21, \"16\": 39, \"18\": 3248, \"2\": 335, \"5\": 4367, \"6\": 847, \"8\": 10239, \"COAST\": 0, \"Crops\": 0, \"DIST_MAIN\": 490.9, \"DIST_SINK\": 490.9, \"ENDO\": 0, \"Forest\": 19081, \"Grass\": 479, \"HYBAS_ID\": 7120270182, \"LAKE\": 0, \"MAIN_BAS\": 7120034330, \"NEXT_DOWN\": 7120270181, \"NEXT_SINK\": 7120034330, \"ORDER\": 1, \"Ocean\": 0, \"PFAF_ID\": 724089370000, \"SIDE\": \"R\", \"SORT\": 96929, \"SUB_AREA\": 29.0, \"Shrubs\": 10239, \"SnowIce\": 0, \"UP_AREA\": 9419.6, \"Urban\": 0, \"Water\": 3248, \"Wetland\": 21, \"count\": 33068, \"gml_id\": \"USGS_HydroBASINS_lake_na_lev12.96929\", \"id\": \"96929\", \"nan\": 0, \"nodata\": 8.0}, \"type\": \"Feature\"}], \"type\": \"FeatureCollection\"}"
      ]
     },
     "execution_count": 8,
     "metadata": {},
     "output_type": "execute_result"
>>>>>>> aeb4ada2
    }
   ],
   "source": [
    "# Note that geojson needs to be installed for this to work.\n",
    "# $ pip install -r requirements_extra.txt\n",
    "features, statistics  = stats_resp.get(asobj=True)\n",
    "print(features[0]['properties'], '\\n\\n')\n",
    "print(statistics)"
   ]
  },
  {
   "cell_type": "markdown",
   "metadata": {},
   "source": [
    "From there, it's easy to calculate the ratio of each land-use component."
   ]
  },
  {
   "cell_type": "code",
   "execution_count": 56,
   "metadata": {
    "execution": {
     "iopub.execute_input": "2020-10-08T17:53:13.736820Z",
     "iopub.status.busy": "2020-10-08T17:53:13.736114Z",
     "iopub.status.idle": "2020-10-08T17:53:13.739877Z",
     "shell.execute_reply": "2020-10-08T17:53:13.739215Z"
    }
   },
   "outputs": [
    {
     "data": {
      "text/plain": [
       "{'Ocean': 0.0,\n",
       " 'Forest': 0.5770231039071005,\n",
       " 'Shrubs': 0.3096346921495101,\n",
       " 'Grass': 0.014485303011975323,\n",
       " 'Wetland': 0.0006350550381033022,\n",
       " 'Crops': 0.0,\n",
       " 'Urban': 0.0,\n",
       " 'Water': 0.09822184589331075,\n",
       " 'SnowIce': 0.0}"
      ]
     },
<<<<<<< HEAD
     "execution_count": 56,
=======
     "execution_count": 9,
>>>>>>> aeb4ada2
     "metadata": {},
     "output_type": "execute_result"
    }
   ],
   "source": [
    "lu = statistics[0]\n",
    "total = sum(lu.values())\n",
    "\n",
    "land_use = {k: (v / total) for (k,v) in lu.items()}\n",
    "land_use"
   ]
  },
  {
   "cell_type": "markdown",
   "metadata": {},
   "source": [
    "Let's assume we are also intererested in the land-use grid. In that case we can construct a request for a process (`nalcms_zonal_stats_raster`) that also returns this information:\n"
   ]
  },
  {
   "cell_type": "code",
   "execution_count": 57,
   "metadata": {},
   "outputs": [],
   "source": [
    "stats_resp = wps.nalcms_zonal_stats_raster(\n",
    "    shape=feature_url, select_all_touching=True, band=1, simple_categories=True\n",
    ")"
   ]
  },
  {
   "cell_type": "code",
   "execution_count": 59,
   "metadata": {},
   "outputs": [
    {
     "ename": "BadZipFile",
     "evalue": "File is not a zip file",
     "output_type": "error",
     "traceback": [
      "\u001b[0;31m---------------------------------------------------------------------------\u001b[0m",
      "\u001b[0;31mBadZipFile\u001b[0m                                Traceback (most recent call last)",
      "\u001b[0;32m<ipython-input-59-7d51470b9491>\u001b[0m in \u001b[0;36m<module>\u001b[0;34m\u001b[0m\n\u001b[1;32m      5\u001b[0m     \u001b[0mf\u001b[0m\u001b[0;34m.\u001b[0m\u001b[0mwrite\u001b[0m\u001b[0;34m(\u001b[0m\u001b[0mzipped_grid\u001b[0m\u001b[0;34m[\u001b[0m\u001b[0;36m0\u001b[0m\u001b[0;34m]\u001b[0m\u001b[0;34m)\u001b[0m\u001b[0;34m\u001b[0m\u001b[0;34m\u001b[0m\u001b[0m\n\u001b[1;32m      6\u001b[0m \u001b[0;34m\u001b[0m\u001b[0m\n\u001b[0;32m----> 7\u001b[0;31m \u001b[0;32mwith\u001b[0m \u001b[0mZipFile\u001b[0m\u001b[0;34m(\u001b[0m\u001b[0;34m\"zipped_file.zip\"\u001b[0m\u001b[0;34m)\u001b[0m \u001b[0;32mas\u001b[0m \u001b[0mf\u001b[0m\u001b[0;34m:\u001b[0m\u001b[0;34m\u001b[0m\u001b[0;34m\u001b[0m\u001b[0m\n\u001b[0m\u001b[1;32m      8\u001b[0m     \u001b[0mprint\u001b[0m\u001b[0;34m(\u001b[0m\u001b[0mf\u001b[0m\u001b[0;34m.\u001b[0m\u001b[0mr\u001b[0m\u001b[0;34m)\u001b[0m\u001b[0;34m\u001b[0m\u001b[0;34m\u001b[0m\u001b[0m\n",
      "\u001b[0;32m~/miniconda3/envs/raven/lib/python3.6/zipfile.py\u001b[0m in \u001b[0;36m__init__\u001b[0;34m(self, file, mode, compression, allowZip64)\u001b[0m\n\u001b[1;32m   1129\u001b[0m         \u001b[0;32mtry\u001b[0m\u001b[0;34m:\u001b[0m\u001b[0;34m\u001b[0m\u001b[0;34m\u001b[0m\u001b[0m\n\u001b[1;32m   1130\u001b[0m             \u001b[0;32mif\u001b[0m \u001b[0mmode\u001b[0m \u001b[0;34m==\u001b[0m \u001b[0;34m'r'\u001b[0m\u001b[0;34m:\u001b[0m\u001b[0;34m\u001b[0m\u001b[0;34m\u001b[0m\u001b[0m\n\u001b[0;32m-> 1131\u001b[0;31m                 \u001b[0mself\u001b[0m\u001b[0;34m.\u001b[0m\u001b[0m_RealGetContents\u001b[0m\u001b[0;34m(\u001b[0m\u001b[0;34m)\u001b[0m\u001b[0;34m\u001b[0m\u001b[0;34m\u001b[0m\u001b[0m\n\u001b[0m\u001b[1;32m   1132\u001b[0m             \u001b[0;32melif\u001b[0m \u001b[0mmode\u001b[0m \u001b[0;32min\u001b[0m \u001b[0;34m(\u001b[0m\u001b[0;34m'w'\u001b[0m\u001b[0;34m,\u001b[0m \u001b[0;34m'x'\u001b[0m\u001b[0;34m)\u001b[0m\u001b[0;34m:\u001b[0m\u001b[0;34m\u001b[0m\u001b[0;34m\u001b[0m\u001b[0m\n\u001b[1;32m   1133\u001b[0m                 \u001b[0;31m# set the modified flag so central directory gets written\u001b[0m\u001b[0;34m\u001b[0m\u001b[0;34m\u001b[0m\u001b[0;34m\u001b[0m\u001b[0m\n",
      "\u001b[0;32m~/miniconda3/envs/raven/lib/python3.6/zipfile.py\u001b[0m in \u001b[0;36m_RealGetContents\u001b[0;34m(self)\u001b[0m\n\u001b[1;32m   1196\u001b[0m             \u001b[0;32mraise\u001b[0m \u001b[0mBadZipFile\u001b[0m\u001b[0;34m(\u001b[0m\u001b[0;34m\"File is not a zip file\"\u001b[0m\u001b[0;34m)\u001b[0m\u001b[0;34m\u001b[0m\u001b[0;34m\u001b[0m\u001b[0m\n\u001b[1;32m   1197\u001b[0m         \u001b[0;32mif\u001b[0m \u001b[0;32mnot\u001b[0m \u001b[0mendrec\u001b[0m\u001b[0;34m:\u001b[0m\u001b[0;34m\u001b[0m\u001b[0;34m\u001b[0m\u001b[0m\n\u001b[0;32m-> 1198\u001b[0;31m             \u001b[0;32mraise\u001b[0m \u001b[0mBadZipFile\u001b[0m\u001b[0;34m(\u001b[0m\u001b[0;34m\"File is not a zip file\"\u001b[0m\u001b[0;34m)\u001b[0m\u001b[0;34m\u001b[0m\u001b[0;34m\u001b[0m\u001b[0m\n\u001b[0m\u001b[1;32m   1199\u001b[0m         \u001b[0;32mif\u001b[0m \u001b[0mself\u001b[0m\u001b[0;34m.\u001b[0m\u001b[0mdebug\u001b[0m \u001b[0;34m>\u001b[0m \u001b[0;36m1\u001b[0m\u001b[0;34m:\u001b[0m\u001b[0;34m\u001b[0m\u001b[0;34m\u001b[0m\u001b[0m\n\u001b[1;32m   1200\u001b[0m             \u001b[0mprint\u001b[0m\u001b[0;34m(\u001b[0m\u001b[0mendrec\u001b[0m\u001b[0;34m)\u001b[0m\u001b[0;34m\u001b[0m\u001b[0;34m\u001b[0m\u001b[0m\n",
      "\u001b[0;31mBadZipFile\u001b[0m: File is not a zip file"
     ]
    }
   ],
   "source": [
    "_, _, zipped_grid = stats_resp.get(asobj=True)\n",
    "# print(zipped_grid)\n",
    "\n",
    "with open(\"zipped_file.zip\", \"wb\") as f:\n",
    "    f.write(zipped_grid[0])\n",
    "\n",
    "with ZipFile(\"zipped_file.zip\") as f:\n",
    "    print(f.r)\n"
   ]
  },
  {
   "cell_type": "markdown",
   "metadata": {},
   "source": [
    "## Terrain information from the DEM\n",
    "\n",
    "Here we collect terrain data, such as elevation, slope and aspect, from the DEM. We will do this using the `terrain_analysis` WPS service, which by default uses DEM data from [EarthEnv-DEM90](https://www.earthenv.org/DEM).\n",
    "\n",
    "Note here that while the feature outline is defined above in terms of geographic coordinates (latitude, longitude), the DEM is projected onto a 2D cartesian coordinate system (here NAD83, the Canada Atlas Lambert projection). This is necessary to perform slope calculations. For more information on this, see: https://en.wikipedia.org/wiki/Map_projection\n",
    "\n",
    "The DEM data is returned in the process response and can be displayed using `rasterio`."
   ]
  },
  {
   "cell_type": "code",
   "execution_count": 10,
   "metadata": {
    "execution": {
     "iopub.execute_input": "2020-10-08T17:53:13.746322Z",
     "iopub.status.busy": "2020-10-08T17:53:13.745774Z",
     "iopub.status.idle": "2020-10-08T17:53:18.853347Z",
     "shell.execute_reply": "2020-10-08T17:53:18.853988Z"
    }
   },
   "outputs": [],
   "source": [
    "terrain_resp = wps.terrain_analysis(shape=feature_url, select_all_touching=True, projected_crs=3978)"
   ]
  },
  {
   "cell_type": "code",
   "execution_count": 11,
   "metadata": {
    "execution": {
     "iopub.execute_input": "2020-10-08T17:53:18.862723Z",
     "iopub.status.busy": "2020-10-08T17:53:18.861036Z",
     "iopub.status.idle": "2020-10-08T17:53:18.873278Z",
     "shell.execute_reply": "2020-10-08T17:53:18.872281Z"
    }
   },
   "outputs": [],
   "source": [
    "properties, dem = terrain_resp.get(asobj=True)\n",
    "\n",
    "elevation=properties[0]['elevation']\n",
    "slope=properties[0]['slope']\n",
    "aspect=properties[0]['aspect']\n",
    "\n",
    "terrain = {'elevation':elevation, 'slope':slope,'aspect':aspect}"
   ]
  },
  {
   "cell_type": "code",
   "execution_count": 12,
   "metadata": {
    "execution": {
     "iopub.execute_input": "2020-10-08T17:53:18.879835Z",
     "iopub.status.busy": "2020-10-08T17:53:18.879271Z",
     "iopub.status.idle": "2020-10-08T17:53:19.552775Z",
     "shell.execute_reply": "2020-10-08T17:53:19.551269Z"
    },
    "pycharm": {
     "name": "#%%\n"
    }
   },
   "outputs": [
    {
     "data": {
      "image/png": "iVBORw0KGgoAAAANSUhEUgAAAMcAAAD3CAYAAACpf0BrAAAAOXRFWHRTb2Z0d2FyZQBNYXRwbG90bGliIHZlcnNpb24zLjMuMywgaHR0cHM6Ly9tYXRwbG90bGliLm9yZy/Il7ecAAAACXBIWXMAAAsTAAALEwEAmpwYAAA5LklEQVR4nO29e5QsWV0m+n17R2RW1elzoFumEWSQxyCzuCg9OKPccZAFSvfB69g4Iw4oDCJz1RG4iCKPVi+tqChCt1wQFLxwe3joNN7rhWHJ6W56hsa5zgjdiqAIw8PmYTf9Ot19zqmqzIyI/bt/7GdkRVbmqZNVlZlnf2vtVVGROyIjM+MX+/f8fhQRZGRk7IQ67AvIyFhUZOHIyJiALBwZGROQhSMjYwKycGRkTEAWjoyMCVho4SB5K8nvXbX3ylgOLLRwLDtI/jDJPyO5RfKjh309GWeH4rAvYMVxEsBvA/jHAJ52uJeScbZYhpXjn5H8DMl7Sb6L5BoAkLyQ5IdI3uVe+xDJh/mDSH6U5GtJ/n8kT5O8nuSDktefR/LLJO8h+Qv7ceEi8hERuRbAbftx/oz9xTIIx48CuAzAowF8C4BfdPsVgHcB+GYADwewDeAtY8f+CIAXALgYQA/AywGA5OMAvA3A8wA8FMA3AHgYJoDkq0jeN2nM5VNmLByWQTjeIiJfFZGTAH4NwHMAQETuEZH/W0S2ROS0e+0pY8e+S0T+h4hsA7gWwCVu/w8B+JCIfExEhgB+CYCZdAEi8hsi8sBJY66fNmNhsAw2x1eT7S/DPulBcgPA1QCOA7jQvX6UpBaRxv3/9eTYLQAXuO2HpucVkU2S9+zDtWcsMZZh5fiHyfbDEfX3nwPwWADfKSLHAHy3288Zznl7el4naN8waTLJK0iemTTO5sNkLA+WQTheRPJhJC8CcAWA/+j2H4W1M+5zr73mLM75RwC+n+S/INkD8CvY5bsQkV8XkQsmjUnHkdTOgVAAUCTXSJZncZ0Zh4hlEI73AbgewJfc+FW3/7cBrAO4G8B/B3Bi1hOKyN8AeJE79+0A7gXwtbldccTzYAX4bQCe7LbfsQ/vk7EPYC52ysjoxjKsHBkZh4IsHBkZE5CFIyNjArJwZGRMwK5BwOPHj8vdd999UNeScUC45ZZbrhOR4+dyjsueekTuOdlMnXfLp4bn/F6HhV2F4+6778bNN998UNdy3uGf/PurAABGE6q2XkNVAbqy2/37Df70Az8/9/dNEzD3intONvj4dQ+fOk8/5PPn/F6HhWVIH8lYQAgAMzkdbSWQheMQIc7iowjoNBQaoBgsfuxJIKhkulq1zMjCcUj4J//+Kpi+TQOzgmEFQlfiN0EjuPTbrwQAXH/LlQd+jdOQV46MjA4IBM2KZ1dk4TgkNP2YPCwaMC4dsWmI/v1WXSm2Gpi1xf2JDFZbOHKc45DQ9ABT2CEaUI0dbABT0g5NqFENNapx2SW/dNiX3IIAaCBTxzJjcR9LGQuPVV85snAcEuoNoNiy22yApufULBNvONUITM/+RLoRHH/sKwEAJz73mwd6rV0QAFW2OTLmicf+8tUAANMTNGIFQipAjezrFKBes9ou6wLrp4b2hdoAhT7w650EWQG1aRqycGTsDQI0qy0b2SA/aNTrgnpdIAXQ9ARNT2AKq2bVG0DTB1QtULVAjwxYu9E04LAChxWe8aifO+yP4SLk08c0kHwsyU8m4xTJnyF5EckbSH7e/b0wOebVJL9A8nMkL5v/p7PIwnHAMH2xQwNS2tGsCWhsdDyFJFQRPLMNDEdhHH/Ii3D8IS862ItvgWhmGNMgIp8TkUtE5BIA3w7LEvPHAF4F4EYReQyAG93/nnPs2QD+J1jmmbeS3Bd9MwtHxp5gDXJOHWeJ7wHwRRH5MoDLAVzj9l8D4Jlu+3IAfygiQxH5OwBfAPAd5/yBOpCF46AhdkghENrVQQ8JUTbXShhvqP7d2+CoBkc1UBaQunajsV4tI3jGQ198aB9jHivHGJ4N4A/c9oNF5HYAcH8vdvu/CW0us6+5fXNHNsgPEI/59auADbutqnjjNGuCjdvtdu+0oNi2+pXaGoGnNt2kBhhV7mACKmoSz/imlwAAPvz3b97fDzAGM9vK8CCSad3D20Xk7eOTHEXSDwB49ZTzdb3pvrgGsnBk7Al+5ZgBd4vIP51h3jMA/IWI3OH+v4PkQ0TkdpIPAXCn2/81tIn+HoZ9IuqeqlYNb38Uhrc/Cl/52kNw4kuPw4kvPW4/ruP8AAFVE6omii2iPB1HdcSOcstg7etbWPu6jRAGVaqq4nmqGqhGQDWCVBWkbiB1g+MX/9SBfRQB0UBNHWeB5yCqVADwQQDPd9vPB/CBZP+zSfZJPhLAYwB8/Bw/TiemrhxnjA1CnTYKa8r+QH/ypcdjJHZZf+aj/2o/ruus8I9+4ypUF8XaAjbuidYAt7745Yd0VTvRP0mMjsX/e/fbv6oWrN1rNYO1uwbg0H2WqgaG9vuXxgAmurOo3E9nJD7imoNNIZ9RrZoKR8f6dAA/mez+DQDXknwhgK8AeBZgCflIXgvgMwBqAC9KuJHniqxWZewJAoYH5DmfS2QLY1zFInIPrPeqa/6vwbLq7yumCseF2lqQp+UMbmvil9FzpWv/7xefgNNmHQDwvMf89/24xol4zK/bGmxooLjfXluzYWKxUEP8o9fbOV94xc8e6LV1QQ+Avnu4pw/d9XuiEV4fKdG/x3JTc1hB+n07aWt78olNfHBe9oAfBwBcd/8753fhHbBBwNV2ds6gVg127GtAaF+5RoOSNQDg3Z9/0oEKiOnZv6IEauSq6ipCCnttUgiwPZ+lfx7QI4F2XycFoTS22Dbo3WdVVj2oIev2g7GqgbqOJ1AdN6NiTFaUtuq139iDq3apkNWqjD1BhGjkPF85jj3Uxlu+8OWHB/UJAEpaQ/Ge5hg2jV36h6bEaz59OQDg85sX431P2l9C8aYf6Wx86kWxRVTHotu7Wbfbj3ndVfj8qw9HtfrOH30jAED1CK+mF9sCPUrc8+4+EwJq4DxTg2F4mSSg3cFq7Ikt7sMbCavLZUd/DNed/r/m+TF2wOSVw2IgBTacQAykRAX7Qx1V27irPgoAuHN0DKdqK0CDpsDxm14KADjxlDfN9aIB4Jt/77cAp46jik8wNoQe2P+bdROCbTxEoozS2RO6IprSXo8eyY5cKgBgZQAfJV/rA4NErW38h9BRQFykPMCrVc3+fmBrkK+24rHany5j35AN8gR3NkdRuSdFyTromyeb2NhIUdBXMVi1XVvWgH9+/StRGzv/48dfd+5XPQbTl+D+KU/HwiGIgnaaiRoSj3+5LTT66ze8bO7XMAv0MPJTiQKUYzZUtcAU9vvRhQJHiVpV2O9chiNQJzdjaoQ7SLpadBnvc0YzpzjHomJm4Xjmo/8K7//Ct4f/B2Jv/JEUME5QjBBDR6OxpmusF/ZHPjXoQ9wX+fgP/u+oKvu2w80eZNvp0URwwX75J6dTYLKJXikQ1v0DQDRRbLoKuwIwpd1Psf8fBtTQe88IPbI3s5AhS0hVBmq4Uw2SqrKBwC4kdkarAZETEBHBpf0fBQBcP3zvHD7F2Nu7CPkqI6tVGXuGOd+9VSkeqG2GqIag5yL2Xxt9A7ZcwKGvalTuC7t7cARnRv1wLP2TPVmKWRjImvtnqMPK8YjfeQNufVF32sc3/+5vxSv359wwaJzKUZ5W0L4eexsQZ7g2awgxhkt++ip88q0H47l62tNeB63tNRgTCaMBu8oBgBo2oFOT1Gb0UO1YFcKBBqD9vNKM2i+5+VLVLZVr3rCJh1k4AkqnMB/jEH/fWIFQicvlVL0Wtgd1GewMO8/+7RVRTRgNihgqLgxQO2KBAfHIN1n3JwT4u5+xZaGPeOsbYh5Rz4DK3QiGQbDqdQFre861k/HGoiGUc52qA/RcqcoA3gzr66BK6UG8CCGgA5FCEzxOMhoBXjhIiNtPrQE0YVt8oDANAIqJx+4DBEQ1p/SRRUVWqzL2BBHkIGAXNlSNb8QpAMDn8Y043dgV40zTx+nKbm9VJRqz05shwqBa6TI+Pc2gfSneq2PKMVXKrRZrR4ctVW1U2uN5nw7xg2aNKDbtnGJLIqt5DTzxJ2zO1V+8fX/Uq0u/45ftRqlB9wTXAwkxDLWVpKArQEr7FFb3noI4bxXLwqpHY5CxGEb438iO1wDg6epZuMG8/5w+z04wBwFTpMvopli16iJ9BsPCeqi+eOZBOFNZO2OtqLFdxX70/kYmAa2c2mDKaIMoAeqUUSDZdEImaw1Y2GOrSuMBR23Nw/awF85THzXBjVkMCOXuLT2SYH8YjbB/P3DZE18DcRy3TNLIVdXEAJ8m1OkkwNcRvJPdUtATlYnunKYedb/ej7bfvCDIK0dGxkRkgzyBz8RthDhC+5S6vzmCk/URAO3il1Ez3VgrysiZ12wW4MgZ5BILlqglpnfXhMtaQa8XH/3r/RGaxh5boQzzqyOAX4KO3OaYDWAXFq96fce/fSM+/h/mwwPlyZ6l1GGVUnXbMObAXjeTFYJbY5nPVdsDFZCcp6U++YAgVSt9PX39+EX/DgBw4uTvz/RZpkHAuRU7LSrOSjj+fOvRAIBnHP102LehhtAJfZdfagtlwpenlYFyapVifNpsD0qIr9orDTjwNJgxQKa3CCmcyvTA6KFqGoXKCaAxCnVlt6Vv4G+P3v06MIvVa0TvjPP2mMhNW27Nz6Pj7YZmvQyuWSlUqOyzxGwjt23aXikPIzHBcEIAMBWMWV22u6poe4Cl5lltxWO1P13GPmJP1DtLhZmF46dveS76ymbffnr4TfjG4j4AwBcHF+OOYSyM9ikjW4kxLsIQsPOGud12MQoAHGiooVdFotpjiui5UptxjdLrVfhpekWNAV2B0FCF80AQUsQtvaZPcY9FR826wvc+2VZcfuRPf2HWr2MHjn/rL6K+2KqXomLcpdiqQB+faGJKObYGwfgmCXEritR1NM7TOEXCZ4WmgaSZuF3xjGS+1BWws2btnCDIEfKAr2xdiDVtb/y+qnFH+QAAwAOKbXxt8MAwz6tSPd0EtSdFPbZPtuwlqDrWOujTDMKhtGUkB4DqAQYo7QujUQHT4SqmY/cIH9CpTaYk6nX7Y65tVtG9OjLQm/bGPP7YVwbvkhS6TWjgbsYPf+G3Or8fs1ZAubyp6mhpg38ARCuIEwhWI7D25X8a4sgT0JEbFU+8Ux2SegZXmwhY2gfGfuRWAbkSMCOjEyLMK4fHh578Znz3R2y2bG0UtmrLq3Xx+ukwx4gKhjcAbA3tk8sYol/ap10jDJ6lNO1Db8fVwvSA8ozbTuMdlYJod0C/wWjgVDcBxKWe9M4Q2qtnTVIhuB1JDExJlKft9ahR8qSWGAux7+GK1Ksa4hS64xf/VHjSn7jr98LUZqOHph9vluoCuwymaSIQiUb4YBhUqdbqYExnurkZJUFDcmpqyPyDfm1YgzynjwTcdtLaFqeP9ILKdHrUx0Zpf7g0l6oxCht9++Pfe/+RGBXXBnVtj622kyBhHSkyVYUYBJQYBAQEcN6tZrO0+VgAuFWEY00/5k6pKLftD73VQPsItbEU/wFOIKRIqguHxpIdAEBZWq5aAM949MshGzYjQP7BEZjSVyAqGHffjI6V6PmkwjOIpa91HYJ3XVFtwHqiYvR7ekLYfgtEG7mGPCOjE9YgzzZHQHXapiGc3OxB9e2TzBiFgctrWitrDFwhkzEKo9rHIYjR0O4vyjR4la4KbsXAmLdqHTCuqEkPGdSnBgbwxr1Yeh57QELQvJ4SNguKLR9vMGFlUKeTzFelwn5RKniZQEbvj7S9RCkrenXUXk/dZzD41+9qoLdGcb4zpmUwbBUm+VUkVamkaabGMA52tWgjR8gTfPmFrwAAPOJtbwieoqESDJ3uP1yr0Hcq1mBUomlSd6KLYBvGPKttDb298wtWdcxkVyPrzgVgA3reNTtK7A8Csu5I0UqB6dlzrm8rKNebS1RaP1FHyk2tInt5mXwdmm3mtTqJaLvaEen3IOulOz+DTTM6ouEcexg9oEB5n3NXb26HjIBxj1MI0jUmIU/oVqUOUyA8coQ8I2MXZIKFDuhNBeMYBpvShEBeUysMtPNQVartUPFPmaGKzRRKgbjglB6xNdWrVVIgFDipOlYS1hsCKb2rS0IqO9YMxMU5qmMSYh7r96QeIQS1B6MqZs6a6BGSUtumMYBVpVwnVxmOwpOdWwPgAqtqVkc1qiMqXLNfWXunaqhTW/E86Yrhje0kpUbqxCs1hkVYMTxEgMpk4eiEp98095WQNeeerIjGf1+FsaWvAHw3I8C6Y5HYBz51XGI6lf3fC0QFGJdbRUGIDOshUTtPq96oobTT341C7QXxvsS1uq6gh4m01hO8P+78rE2ssdjcbs/3tkI/yQJQROq8Kbd98FGhudBGznnHXVEgTLQ/WtHvCS7aRRIMwKtVWTgyMjqx6hHyPYn+F1/+s6HpihoRDEOBAzswiAEiNVBQQzva7y4wPTtUbVcJT+3pt72KRWM9Unqb0Ntsd1qlQGs7AABDBQwVmnVBdcSmruuRQA8N9NBA+vHaWDd2VagbmwXbNHak6eFlYb1I3pOkNaB1TAUBUG0QTY8h29e3S+6dHECfPAN98gy4vgYzqmBGVVt9EoljHKmnbIHgXbnTxiwg+UCSf0TysyT/luT/TPJKkn+ftGD+vmT+gbRaPueVozxNKEfHWR0zgdyATbyBVcXoak2Du4x1G82ahG01SHgXBtFpYwoGd2/vFDEsk6Cj84YZw8DzX9ylA6nb4EKicCnxvbtSFSlhJk9vxEaCWsXk5qRW0R27sYb6qLU5yi1BSA5I8wVHMZHQ3H96pmBeOLYowGJRF/e5qlVvAnBCRH7I9QbcAHAZgKtF5A2td223Wn4ogI+Q/Jb9aGCz2kpjxr7CuDry3cY0kDwG4LsB/J8AICIjEblvl0MuxwG1Wt67Qe6zL3oIq4XeVJaaE4AaJBY2EbZFSRRJiQG+slKRVEHH80sBaNe3RWm0jF4f52gqFc8/0KBT31TF2ANjAJRnnCFdKhvf8Eir8tx7yUasu5aNfszWHQyDd4mnt1C61WXwoGicl1umZfybu0/aY8+S3Jm9Hq47c81ZHXNQsN6qmXKrpnWTfRSAuwC8i+QTANwC4KXutReT/LcAbgbwcyJyL2xb5bQJzOK1Wv7M614GAHj8z1+NQFdFQDnVSA8YgneiBMbr4oYwa9Gt6pME05teNQjkZ7pCS03x52RDDL7R7UzqRdAQTNoY9067/QIML7QH9287BQ5i0p8nQmOiVnFQAWvuhm/SqPgYH5Sb37+3Rr1hb5bevSPoTccgsj2KxGyzqlRq8RP6ziIIOK2bbAHgiQBeIiJ/TvJNAF4F4C0AXgv7678WwBsB/DjQuRztC0FXVqsy9ox5qFWwT/6vicifu///CMATReQOEWlExAB4B6LqdGCtls/Z2qNBQn9DGJ9FroHCx74UUTkViA1AHzxKvjuVllGXMWU9rebTIwkxD1MC5b32PCOlAaeeFac1ii3uOOfa/Q3K0y4f7II16FOW2nScCodrPsBCsPKU6Ekqu0iIhchoBHW/PQ8vXIPedufva5R3WF4v3H3vLt9eN26o//CsjzlozCvxUES+TvKrJB8rIp+DbZL5Gd+D3E37QQB/7bY/COB9JK+CNcgPr9XyNLRu6gIo3D0nGkFQVGW9WoDlrKXPw1Pt1dALWZpbpSuxDXUBgIgkCY3C9oPjfo9m3WD9676WwqbC2+sU9O6xBgW3htErRbZbFLvUdJKQdWt3cHsY9otKqDiVgvTshyxOj2Cc/RESDWFzqFoECh1g2QtR9+u337Pr3EXCHL1VLwHwXuep+hKAFwD4P0heAiuHt8K1Yc6tljMWHiJEPSfhEJFPAhi3S563y/zFaLU8DWwkVu0lZxPFiayCntFFDds5I96zxMQA1lX8XxSC6SUaoQ9Hsxa9VcUm0ThHU++0oH86WZ18UVNaead1rKsaq8jzRrsUGth0bizTRLWqqkLOFQDobediawS4z1ZayWDYJkNI4Qzv/arx3m/krNwpMD1CuxtQGSQmvoRosWig8C7SEeAI2m2uVOLW9e5PVSfOpxLoJW5Rr/sXg+gBA2zrAcCqef377PzeqVgaqwdjZAn+pm5M4ImiSJL7ZADtVDgAkjalDCdS4P1n3DWvxxbJaaPLXgnZ3KlWsd9fKhVqHLnYKSNjF2ThmAI2CCqNSgrX0p530iSFRqPYP0OKuHKwiV4pjpJVJCFJoJFg5APE+p1uzkjBdXtG/97ISWVKoH+PfYrrzVGoAxfFoNJQKas2AVaV8uoTnNqEdvpIqzKvrsMKxFEV1DVuD2E2rWfCJKsISNdbY7kM7y7kYqdd8LgrrgYA6OQMNAkvQpJHJwoxkGYQevmJWCYQwCXqJdqH6rA/IFHgNCUEEMtNwLh7sNyMHi09NGjW7QXqU8OW29Z7q1IiBSgFOO8ThqNoW0BizQVVPI+OAgRjWnlQIRqeCJPq9yPV5wogtyDIyOiASJttZhWxZ+FgGpPwNU0mPtnTnHI2UX0SFWMjdp8vXkrUp6bdhriVHOCTe0VQbPtjBU0/vp/ejitHeb/VsZiQMtNIUPPSHCoYs5Px3H+wFD4g2DRxu66T9mNtEoawWddQFxzZef4lRVarJsA1cwJNjISzieqQiMAwqkxROBg4nVSdzG/15Y4Ch8SVm/DFQY0EypXJNj1GtvRkjt6uA8u6lAVUy+bwHFNlSCpUW2asKq+D+UOr4BIWkUDOQK0iSYIxnSoce72VUauyzZGRsQskC0c3PvsrLiv35VcHDxIFoXMqG0B7g5YI7Y+FAvrM2qRPBs2YcV6luhTCedKCIq9WpcFGVUug46FIaBLDqg4xEjYGzdGNeN4y9vYI+5ru7Fu77ZZBU8fqQBO5p0TavfmYrBYnbv+dHZ9rWZEN8imQpL8exzJcvDqUplDpWgKNpNEudwqA0fGLTnt1A211KuxL9HrFxCVcS0gAbEERHCWeo6GVYrNRBr5cNagDdxWNgWylUuf+GmmrTJ77Vqm4XdVBIFpCsh5bUS87bP5lFo6MjA4QzYp7q8750/3Nb74MTR8hn8nT8HDMw8QmjmLb2DFInv6NgMaOpsc4f1JeUlrX7dQwVVkSBX+eVoykMbZXhmcrLHXo3ddsFGg2Chvz8AQL3hOlaA1zvw9ObRonQzAmBndU+4kqRmx+1aTPsqTwbbN3G8uMuawcafCuUwVKPZvaepoAq26VEtUqX6uhGomka2PnC7lYRPREaQYhsu0FnJ0xit4qiMQ+fVqB2/aidaGCzQFYrxYAyywSAnzpRTTdDWVGVdu7FYKGAqrlvkm6kHOrMjImYQKT0CphPiuHT/WYxL3kX0M7F0uPYsdZo4nCZ86mjqFWFixjRR5j6jsNwgqjakHjeKmKUd0K/qXnlL5fIRIPVaGgAqFzTE2HYnv1CB6qdjyjxWDol0sxgKNIPXFPyiuw/Mjeqhlw8zt/FgDwpOe8MQa8mraQeKp+Qlp1G9p7tCoJPfu82mUnRZVJmNR2FKmgSIjYA4D2rY0HMRlwh9D6lsemQPgaREJlH1M1yUQbgzNQd9pjotCsUlTcQ84DgzyrVRl7xiKrVSSfOMO0SkQ+PenFuQtHWw2yf+wTP+4OqSRMYhqCUJjEWtC1YrORVt89dvw6apioOf3C1ouH9/UBx+Q4Iy3VqqWG+eCdifvSRjMyRtMZsnKpIFX0UphTZ7CKWHBv1E0APoHOOyngkQAeMenFuQqHdcfabWFkR08zvm15a5IrFWpBTPiyhQxti6EA49PKBWG/6al2cqPPiO9rFKetQAT2EMDaCR1eJjRNrAqsmyhASkVShXEh9HOggzONWkdXb5PkaIksbRnsbrDm5UILxydE5Gm7TSD5n3d7PatVGXvGIrtypwnGLHPmKhx/du3L8aQfeeOO/fU6Q8CPBjA+vZwq9OkDALrG9koSFagWKBeskJSRsImqF5u4orRaJwPtnCjnZRKY9j6/oiiCA6dCVVVsg5a2OXbXDQDQaXFXO+DY+f4rhkW2OVKQ/DZY9Snc7yLy/0w7bu4rx/BYdLX64CAFqNYdTWgF9M74YBxD/z7WAuVvUmNimnptopGiGLxSNCo2bJx0A9ZjOVBpU0r/y6a8VSJxjtbAYNA+3h+bwpMzADBbNndf6mp57pw9QkCYJfBWkXwngG8D8DdIQsIADl44Ms4fLIn4P0lEHreXA/dNOKoL4lO+2E5UICGqDdcn47QJ2bjKCMS3N2vawTm17U+kQoBPjQwihxVjbCM1hgsdjOoW0q6xdXc6iDXUXaAQdeS0SgN/ilHFaprgrZrGcLgSWHyD3OO/kXyciHzmbA+cu3D85e/agODjf/7qUC0omqGewyYE2i+1XiMKr7lU0TVqejpkRKphHfuBVwLtG8GsxVRzMGmU04xF6XVkFvEqkekV0Q2sCSZ2TxCssgy5VdKYdlQ8zG2rFeJtkzGV6tL15wJYfsaRHViOpeMaWAH5OoAh4GjIRL5t2oFZrcrYM5Zk5XgnLLXopwF0qAiTsW/C0fRsYxsArTCMKQjjGNeL1N4tFZTzVtEgPMFFq/CR2DQhjqKTFUJ6RYiFmEIBRS/MoQ/gFbvUbrtVwaaMeF1NwNKVOBrpVpXEhNVDRqNY2ES2Df4VS1UHXFauWQrh+IqIfHAvB+6bu+Fvf+1lYbvpWUKGZqwQrtpQqNeIeo3ttHZFmzsVWiy7FHbSCopBS73hqIZyA7RqnGiiOdaH2bADJERriK/Qc/UcrJzN4c/XGDt2BP6Shpm+zmNMrbI8uu1mm9Qa7JVgr8RKQWCDsNPG4eOzJN9H8jkk/5Ufsxy4+L64jIVF2gR30pgFE7rJXkTyBpKfd38vTOafTTfZdVhb41IA/9KN75/luvbV5khTSTyaPoLK1Dtj4hwdJ1IkGOfNRhlYCfXmCNA+OBjz1FushRMgSgWyBSl1u4Osx3hcJP0sXs1TKlGTmqBKSTOmzqZ0PKuK+WmLb8LObrJXALhRRH6D5KtgW6G98my7yYrIC/Z6UQeycoiOq6yqAbphCsKUdqRftLiqwNDFqadhehrNkR6kV9iR3tSNTR4M7l8XSRetgMKONKFQDUat+ayb2FO8ow85iiKoUq2UdUXIcGhHlZZDEuz1gmBQ6xYDyWpgeonsLAb7Lt1kL4f1NMH9fabbvhwzdJMl+RMzvPeuc7K3KmPvmG3l2Gs32Qf7tmcicjvJi938WbvJvork3btcF937TKxA21fh+OwvW6P8H7/m6tb+VkMg9wU3ayrWllcm1F1L8sBt1ouQ+67qJBiXhh7qMXVolAQBU0rQ9BI8U/pw1FoxQr5UUhveyqEajGL1X/qeWierRlTDjl/8Uzhx5+/umL+UEEBm81bttZvsJHS9aZeY3gRrX+yGG3Z78UBWDjVqC0ToYV4CtVt6VS0J5y4DK7sUMdnQlFHV6g9r35rP2igTusIZVw6rNwdRdSIB4wJ8KlYaolcGu0Pqus1P5dWixrTtEd8WOan8k7qGbNo8K33sgl2+mWXHXLxRXd1kXwXgDt80k+RDANyZzJ/aTfZcbA2P7K3K2DtkhjHtFCJfB/BVko91u74HthnmBwE83+17PoAPuO0PAng2yT7JR2KRu8nOAhq0KXuShjXeWxUKo4AWFagkhjlNTGVvjpTwGhe3q3hOI7H3n2IgiUZZdGbf0nT7HElCfByjroNqRTL85macjqcDMqpambsrhfl5q7q6ySoA15J8IYCvAHgWgNXrJvs3v/kyPP7l1u5gci8J2zZFdOsybNfrql1R6FSg8gxihJyMxAuSlBca2ZliDrTrLRoTSdjIEEmXURVVJcWgwu2oCpzkzPfHJk1tVsbeAGIQcB6n6u4mC9hVpGv+cnSTzTh/sQwlKyT7AP41dhY7/cq0Yw9MOAITuiB4l9J+f6Ij47oexvSNYstgcGHSztiFE0xPgbW9/GJQh/lqUAcGQ9OLwT7pFcFrxKpurx7eUE+rAiVJfW9MDPx1pbfvAjOqoFYuxuGwHLlVHwBwP6yLeDhlbgsHt3IkpGteUEQh4bBqs6sH2yJhGzFlOwdLOQIF0bSMJWGiL5mNafDtNHbVjoanx6U3f3qMV70kCpDqlRDf/LPDpQtgBYN/EV3UrwuIh4nI8b0cmL1VGXvDLJ6qxRCePyP5rXs58MBWjk+9yQYEn/CSqyHKB/vi6zvY1BPCaE83asq40tQbGnrbPpX1qLY5TwBoTFhFpIwxEpCRJHow1lk2XESaaq7QLjn2Uxi8TwJYTxYAlr2Ysp7GPJoGbFbxGbQwWbfT8C8A/BjJv8OiFzvRSBSKxPukR5Em1O63m6MjKuk9bqsHAaB/33gTS/fXIKhMBGLnHM3Yh7wsIsVoUqfhvjV3DWmgj4AnE1BJqrzugU7gzOY2lGtOI6PKkiyMn2fVsBgrwzQ8Y68HZm9Vxt6xBHIvIl92OVtPdrv+VET+apZjD3y9/+Tv/GzI0NUjga4sXY9oOmPd9vTzWbmiAFPYkcZETE/B9DWMI1wIWbapEV03Vs0ypk35aaRtfLvGMq0YBlUcKdL/k1VBHVkHyyKMcKwIrtt6N67bevc5f3cLhSUpdiL5UgDvBXCxG+8h+ZJZjj2UlUP73KqCNoEQbWZ1NtKyQULOFRBLZmsJJHCidWR1H2cT8dH2JBgoirEyL/Uy7dZFyvcsHK/b6PyAGsqd3wz2JXi7EFgSb9ULAXyniGwCAMnfBPDfALx52oFZrcrYO5ZDOIiQ3wC47ZmWtEMRDp87RYmeKGcNx0meeHAkrbwrv+qMjmloRwFanGkXGoVNIzEbOGU8RHwvKhXpQSeuHCqqUDohsB7nxEram4XKwBWmA10SvAvAn5P8Y/f/M+EKq6bhkNQqnxMVU9nHXblq6JlIdBAgPZLwtCoGJqhkZq0IFXqqbmKyoQiY6L2+WaZ/rfV3GgJN/LgXKw0+dpxrGXIs9ohlUKtE5CqSH4V16RLAC0TkL2c59lBXjnRxE0X4fNfUjuudaqBqe2M2/TYhdb1uL78cmXjv9otYEptGwbUCB26F2Y2mx9/844a4Ryv+MXZoE7ITk/krunIIFjp9hOQxETlF8iIAt7rhX7tIRE5OO0e2OTL2jsVeOd4HyzJyC9pXSvf/o6ad4HCFIwn2sZEdfQQBS+/pG2mq2vJRAXB9x523qlAwdEmIW4n90fJEqRgVb5rYjkAkqkOpypQQtrWveZwO1LOPJKQMZ5mcuKxYZLVKRL7f/X3kXs9xKHkNNEk2rnJDT1iijYQ8HZooRKKtneJtFR/nkFJDtIr2hSdQanV9bWwpqxceMW4kv7ZI3L8bPMGbUpH1pK4hjaXtuaG5dg/f0JJgCXKrSN44y74uZLUqY+9YgJt/EkiuwfJfPcgRwvmn7zFYvqupOFThYNKXBoJAzraDQcSpW6bX5rcK7QuAmKmfdH9CrwwtlXeoTz7FfdxgHl897Dt1v57mXJlYU5KqW6sKymKrVQB+EsDPwArCLYjCcQrA78xyggMXju/+l69PMmWTstkJWlXa/ckk5bOpR4u1BMESo8Ht5ARpPUcoXU1v8GTujszgjlqQrnmwdRvRW2VambkriwX2VonImwC8ieRLRGRqNLwLWa3K2DMWfOUAAIjIm0k+HsDjAKwl+//DtGMP3CD/2H96RWBNHw/8eWrQlPvW9JSlE3WhiZCcWEt7aU8NQK3s8L3/0nYA42qUSzrsDOCl+9N5kwx1RyUqK9hyoBPLYZC/BjaP6s0Angrg9QB+YJZjF2vlSNX9xHtl0m1P01NLiJADiJ2a0ps/SRkhkpSO8Rt7UsBPTVEbxs5jRrGG4wbz/t2PXXYsvs3h8UMAngDgL0XkBSQfDOD3ZzlwsYQjY7mwHMKxLSKGZO1Iq+/EDAFA4LCEo8MIF9WOfaQWd8p15UkYbM2HcvsM6BtmGhMa1KAsLP8tnLfKxz7qhE1kt9WhM1fKtPZLElj0/L7Xj1Y4tpGAyxHrvJnkAwG8A9ZrdQYzMiQejnCknqZwo7XdtGHJbgQIjIdxgimIojJhjpTODbzV2PZlQLuz7KRuKkaAPRKEiEjSJNPg+tEf7O1EGfsGEflpt/m7JE8AOCYin5rl2FWs/M84KCyHQf4Bkj9C8oiI3DqrYACHJBwf+9Ar8LEPvaK9U9rbodJSxfJZNj6nyv4vioHfSo2a2Hp5nH8K6I5hqMgkEt97gieqa3/yHpN4q1YWEgOBu40FwFWw6eqfIfl+kj/koudTcfgGuXcypU0mBUEFkmKCTWBiomIQCiD2LIc7hydxFml3Xwo2xy4JhmkNR0c9h8+hArD63qkuLMbNvytE5CYAN5HUAJ4G4H+Fbb98bNqxhy8cGcuLJRAOACC5DtvI5t/ANsq5ZpbjFks4OuIcLRb2JCPDtjXwq4sCN92qkBAgSK+MXFUi8enfNNNjGMDOFHagzVJiBDfUfzj9PCsIYn7eKpK3AjgNm5BWi8g/JXkl7FP+LjftChH5Ezf/1bDECQ2A/01Ertvl3P8RwHcCOAGbU/VRkdnIxBZHOFo2h8C7tNgkgT/EmnBKZB9RlYlJiy2XbQP0XfsxIHqWgLYrN63+6yqHbV2aAFXV+dp5hfnbFE8VkfEefleLyBvSHWfbTRa2hvxH9tLDI3urMvaOw/FWXY4Zuskm+BiAV5N8OwCQfAzJmfqQH75wJF/iJA+Hz8USFXOrxo9FI3bQ5mZJoSBrpWUIqeod3iQRaaexA9Ej1bFqSGNs+knThGOvH773nD/+UmM24XgQyZuT0dXeWABcT/KWsddfTPJTJN/pajIA2zn2q8mcSd1kPd4FYATgnyfzf3WWj7cwahUlCfIZCUJiEO0PNkhqMpKDaxPFvEEkfjMG0rfkaqxrTFQ1u6LlRuL/qQCRkHFKnvMUM6pV07rJAsB3ichtrp3yDSQ/C+BtAF4L+0u/FsAbAfw4uosbdruSR4vIvyH5HAAQkW1yNtaLw185MpYXc1KrROQ29/dOAH8M4DtE5A4RaZzx/A5E1WmmbrIJRs5bJQBA8tGYsYnNoawcT/m+19uNcfntzGWKVD6iCO2McFYmeKsoEqsHRQKHFeomtlcGgNIa56hGsZVzOj9dLZLrsepXkgFcLsyCe3iQ+XirSB4BoETktNu+FMCv+DbLbtoPAvhrt/1BAO8jeRWsQT6tm+xrYD1V/5DkewF8F4Afm+XaDrdMdoeHKtnvA3wAjE87bwSNI44uRgaskhs/7RQbTkSI91YpBW4P7JRagUxu/BRpUuEEQrbrt98zy8dbfczH4H4wgD92D6gCwPtE5ATJd5O8xL3LrbBlr2fdTVZEbiD5FwCeBPs4fmmHV6wT+RGYsWfMw5UrIl+CrbcY3/+8XY6Z2k2W5BPHdvlV6OEkHy4ifzHt2g5FOG76E5tX9ZTve3140k/8oo1EBnZFaJearreiapSmnrRyqkjIEZdGU+igMrEoIPefCvNDV6jETpMJ5zzvcqh2w2JHyN+4y2sCm0qyKw6Z1E0mC0Xi3vWBPz1sYtuBXgF1ajucJ6hTSkF8ewFNNBtuW0oUvhvUsIoJh7KLGmUSVc1tZ5XKYf/iGHOBiDz1XM+RvVUZewKx2Fm5JF+RbD9r7LVfn+UchyocN334lWGbTZswwbMZ0iSECpWB2q6htmtwWEUiBU+c4NQis1HasR6bCSrPhlhqG/twZAj2gI4U9wTSNDCjKtaIZwBYbOGATTHxePXYazO1Xj50gzzlx22xkTDZ18GhC4PgoZJ+sZNVBEC9UbbOWd5jvVXYHoTOsmjlW40JiE9srOrzNsFwVyywWoV2oGD85ljc5jUZK4LFFg6ZsN31fycOXzi6cqnGgoFB1UqpeMb6iDcX9AEAplQh3aTpKfRO2ZVBDeuoRo0RS3dfVzTCOV4tmLEfWbnzxhNInoJdJdbdNtz/y1EJ+F8+8ioAwNOe9rq42KXaTcsTNbYauiY0tmGmPai6qBdeZh1/PXUmZgxIXYfUdGpAJtgb3m2biRMmYIGFQ0TO+Yl26MKRsbxYEmqePWNhhIONtH1nXcFBI6FGXLQOwT+zXqBxLdCaHsMK1BtOYEcff2+nNkmqahlz/tB67hELrladMxYmznHjTVdYdcpg4lVJoSC9AtIr2oQM4802nes37RXP4chWBtYNoDXY74H9ng0GOiaS1LZIA4JP1z88z4+6GpglI3fJhWdhVo6MJcSS3/zTsFDCceNNVwAAvucpYwHMlLXQQTRjU5tSw5SeGlSCt6rYaqA3rbdK+j2wGbjTJYZ9kcRIkphHaxWp6rB6rHQbs7OAj5CvMhZKODy8kADA9z7511pC4flx9YiBmURvV0EgTFkgPNIS9YyjKp5H63belIfWwWEmo1FIX6ciQBttf7p61vnJUdWBcXV21bCQwpGxBFgBm2IaFsYgn4SP/OkvtHfQDuNTRkiYMqpAamQCZSgAqM0B1KZLG/H5V8a04yd+W0wkXkgM9RYj4mzlx+cFFjy36pyxVCuHJEFAAqEOQw3aNRahfLYyMK6eQ28NdlQJAmiRwNndjkxuF9fv05VN8jzv1aslv/mnYamEI2OxsOwrwzQsh3Ckqox/spdJZV/VhNVCjRooz4S4OWxn3frzKBVyq6hVfAA6Tqo43b2XQjTO066x5ztWXDgW3uYArN0xbnvY4B7t0AqsDVibIBgAgFEFpgwkHc0zZdxbVRRgUbjpMpN6dV5CbPrItLHMWI6VI2PhkOMcCwxLHO1SyhtEsgXThNR2VvWEFspJ6jsZatTTbGC/egDYqUYFsunzXL3aZVVdBSyFWuVx48d+oVs1KhSktIPbI2DoRuqOnQVKx9Lb5PwkJ7p1n65/+LzNvcqu3IyMLpwHQcDlEw7vcSJCPlVRRcqelGih9etptSOmEU+ZeqXcytDvx1SSwSBWHhYEGzvHjCpM6uNxPmDZDe5pWCq1CrB5VzfedAUkJWDTCijcAKK6pRWkLCyZQuoOViqOBCRBrUCtWqqYTW/vg31biuu9WPRqFtV5qVplb1VGRhcEK2+QL61wqMoEtQpGIql0qj6VRfBMiVKRjyXtrzEhQ5ck4PsSJsQOUCpWDhoBlTu/WbpF+Jyx7Ab3NCytcKQwfR3yqzj+NPOqU9qKQKl20qEH2fk0ZFHEb6ppgkrHtX5kMTkfG9qsuHCcf4+7jLlgnnSgJG8l+WmSnyR5s9t3EckbSH7e/b0wmf9qkl8g+TmSl+3LB8QSC8eNN11h86hGDdQwrgqitaXsKRKiaBG7KnQY4RP3+9fGUtS5sQ6ur4HrNtuXvdKOtT4uu+D5uOyC58/1cy4sRFqUrZPGWeCpInJJ0iLtVQBuFJHHALjR/T/eTfY4gLeS3BdisaUVDgDxR2hcT0AfuHY5V3ZSUsPhh0q4dcfVqDHe3c59zkPFXhm3i8LaL+cTAdz+EixcDuAat30NgGcm+8+mm+yesdTCkXG4mFGt2ms32Qf7tmfu78Vu/9l2k90zltog/8h//UUAwKXffmXgs4JCi5y6s8BpLy7I9BgfA5Ho0QIA6h7OGwi689Z2Yq/dZCfhbLvJ7hmrsXJohj7k7GJk90jzslKkLQhCyewM37fWQa1Kcfyif3cWF7/EmJNa1dVNFsAdJB8CAO7vnW762XaT3TNWQzgyDgXz8FaRPELyqN+G7Sb717BdY7134/kAPuC2Pwjg2ST7JB+J6d1k94ylVqs8rv/4a3D8W38x7kizdtNtDzPjyjBhTov3ygcKhUHNMK5r7apjTtQ8k7rJfgLAtSRfCOArAJ4F4Ky7yZ4LVkI4UkjiVaJ34QLRnRsmdvywswjM+Dn8ewHwv1FaC7KymFNW7i7dZO8B8D0TjpnaTXYeOA9+xYz9gA0CrnaIfPWEQyE8zQWJWqX64OZ2nHcunqs0YGiSVPkEPhh43ZlrsLJY8qzbaVgZ4Tjx6V8FAFx2yS/FnS3bAEkLZgUORnZ7l0aZnedRKgkGjkXPvTq1vgbZ2saqI68cGRldyJWAy4frPvnasH3pP7sSPmbERmJteNPE7Vn6A6Ywpp0i0sGptWN7JXHWuVNLh5WOc1z/iSvDtpChD7mt4ZDpEd6OxEN7Mtk5gJBbxbW12QOJy4yu76Hre1lSrNzKkXFAkOUvg52GlV45ALt6XP+JK+0n9U8zY2Jae1eq+tkgzdgtYrq8OnYU6thRXPaAH5/Hx1hM5JVjNZCqWJd92y+Bo037j283ALRtj91shtTD5Y9VhBSJLeJvjFXm1V3ue38qzhvhyJg/OIsbfImx8mpVF6771GsjZY/3Vo0/4XdTCboa3zQGTEdZ2uEqBlcOgtj9d7exxDhvV44T/+P1YfsZD33xzgmzuGLHBSj93wtb0+DS3nMAANeP/uBsL3NhQUgOAmZkTMSKC8d5qVaN48O3vQUfvu0t7Z2z/vDeU6XHvso05rGqyN6qjBbGf3CXryVjTO4cDO3+ug40oisFb3OsMLJwZOwZ2Vt1HmGHajUNWkdPVzlGzVMUdmgdVIynF8+e/0UfGmZQqbJatcKY9uMaAySMI9K3XycrAj4lvmlCKrtaJfNDsPQ3/zRk4cjYO1Zbq8rCMQ6vWnXGProQiKQZU7i9mgWAdQFJ2z2vEHKcIwMAOlsuEwjs7UwoSFk3bdZ159HirL0JlwVZODIyOuBSZlYZWTh2QddqASAUSQniDcKmafNUdrg5T5z8/Tlf4SFjxVeO7MqdgJZbd4ZyUGkMMBjaUdXBlSk+JX4V2dezKzcjowOCWYmklxZZOHaD//HFADPVLPkehZGEgU0DqVexJZpg1dtMZ+HYBSfueCsA4PjFP9XNuTsG8faHVrFRZ1Wt5hNWkA3yjIyJWHKbYhqycMyC9CbYjZDaM4w2Jja4URqyvbn/13gYWHHhyN6qs8W4YJhk1LUdALA9ALYHkMEA1525ZgU5c+ebeEhSk/xLkh9y/19J8u9dh9lPkvy+ZO6BdJPNK0fG3iCYjWd4drwUwN8COJbsu1pE3pBOGusm+1AAHyH5LfvRoyOvHDPgxF2/182QSFr1SbHtualrSNPYsb3ChNJzWjlIPgzA/wJglijp5cjdZBcYk354LygJk4msLG+Vyw6YNmbrJvvbAF6BnXm+Lyb5KZLvJHmh23dg3WSzcGTsDQKImKkDrptsMt6enobk9wO4U0RuGXuHtwF4NIBLANwO4I3+kO6rmT+yzTEjTtxjf9Pj3/ATSavl5Dfx5NQebsW4obn2oC7x4DGf+M13AfgBZ3CvAThG8j0i8lw/geQ7AHzI/Zu7yS4qpK5t7lQ1FvX2DCRawWwPYIZDmOHwcC7yoDAHm0NEXi0iDxORR8Aa2v9ZRJ7r2yw7/CBsh1kgd5PNWHh4Qu79w+tJXgKrMt0K4Cft2+ZusguL6+5/Jy47+mMAnPLrVSytw2rCsoBUo0O5vgPFnIOAIvJRAB9128/bZV7uJruwcPaEAKCyX6GMqrDfDIa4wbz/sK7ugCAr7ImzyMKRsTfklPWMLly39e6w7VsqQ2uYVQ74dSGnrGfsBp8zden6c1fbbTsGASB55cjI6IDkYqeMGXH99nsO+xIOHKtukHMiwwYAkjcf4LVkHBzuFpHj53ICkicAPOgg3uuwsKtwZGScz8jpIxkZE5CFIyNjArJwZGRMQBaOjIwJyMKRkTEB/z/5Hs6YKT4ouAAAAABJRU5ErkJggg==\n",
      "text/plain": [
       "<Figure size 432x288 with 2 Axes>"
      ]
     },
     "metadata": {
      "needs_background": "light"
     },
     "output_type": "display_data"
    }
   ],
   "source": [
    "# NBVAL_SKIP\n",
    "import cartopy.crs as ccrs\n",
    "import xarray as xr\n",
    "from rasterio.io import MemoryFile\n",
    "\n",
    "with MemoryFile(dem) as mem:\n",
    "    with mem.open(driver='gtiff') as src:\n",
    "        crs = ccrs.LambertConformal(central_latitude=49, central_longitude=-95, standard_parallels=(49, 77))\n",
    "        da = xr.open_rasterio(src)\n",
    "        da.name = 'Elevation'\n",
    "        da.attrs['units'] = 'm'\n",
    "        ax = plt.subplot(projection=crs)\n",
    "        da.where(da!=-32768).sel(band=1).plot.imshow(ax=ax, transform=crs)\n",
    "        plt.show()"
   ]
  },
  {
   "cell_type": "markdown",
   "metadata": {},
   "source": [
    "## Overview\n",
    "\n",
    "A synthesis of all watershed properties can be created by merging the various dictionaries created."
   ]
  },
  {
   "cell_type": "code",
   "execution_count": 13,
   "metadata": {
    "execution": {
     "iopub.execute_input": "2020-10-08T17:53:19.557987Z",
     "iopub.status.busy": "2020-10-08T17:53:19.557502Z",
     "iopub.status.idle": "2020-10-08T17:53:19.560647Z",
     "shell.execute_reply": "2020-10-08T17:53:19.560269Z"
    },
    "pycharm": {
     "name": "#%%\n"
    }
   },
   "outputs": [
    {
     "name": "stdout",
     "output_type": "stream",
     "text": [
      "{'area': 28.76484946504176, 'longitude': -71.3409808346398, 'latitude': 50.478880424555875, 'gravelius': 1.7366297521025682, 'perimeter': 33017.42666655582, 'Ocean': 0.0, 'Forest': 0.5770231039071005, 'Shrubs': 0.3096346921495101, 'Grass': 0.014485303011975323, 'Wetland': 0.0006350550381033022, 'Crops': 0.0, 'Urban': 0.0, 'Water': 0.09822184589331075, 'SnowIce': 0.0, 'elevation': 490.04395604395603, 'slope': 3.9660650465635636, 'aspect': 116.79663053081183}\n"
     ]
    }
   ],
   "source": [
    "all_properties = {**shape_info, **land_use, **terrain}\n",
    "print(all_properties)\n",
    "\n"
   ]
  }
 ],
 "metadata": {
  "kernelspec": {
   "display_name": "Python 3",
   "language": "python",
   "name": "python3"
  },
  "language_info": {
   "codemirror_mode": {
    "name": "ipython",
    "version": 3
   },
   "file_extension": ".py",
   "mimetype": "text/x-python",
   "name": "python",
   "nbconvert_exporter": "python",
   "pygments_lexer": "ipython3",
<<<<<<< HEAD
   "version": "3.6.12"
=======
   "version": "3.8.6"
>>>>>>> aeb4ada2
  }
 },
 "nbformat": 4,
 "nbformat_minor": 1
}<|MERGE_RESOLUTION|>--- conflicted
+++ resolved
@@ -13,7 +13,7 @@
   },
   {
    "cell_type": "code",
-   "execution_count": 48,
+   "execution_count": 1,
    "metadata": {
     "execution": {
      "iopub.execute_input": "2020-10-08T17:52:49.013637Z",
@@ -51,7 +51,7 @@
   },
   {
    "cell_type": "code",
-   "execution_count": 49,
+   "execution_count": 2,
    "metadata": {
     "execution": {
      "iopub.execute_input": "2020-10-08T17:52:50.761690Z",
@@ -67,7 +67,7 @@
   },
   {
    "cell_type": "code",
-   "execution_count": 50,
+   "execution_count": 3,
    "metadata": {
     "execution": {
      "iopub.execute_input": "2020-10-08T17:52:56.487650Z",
@@ -93,7 +93,7 @@
   },
   {
    "cell_type": "code",
-   "execution_count": 51,
+   "execution_count": 4,
    "metadata": {
     "execution": {
      "iopub.execute_input": "2020-10-08T17:52:56.515996Z",
@@ -109,11 +109,7 @@
        "<AxesSubplot:>"
       ]
      },
-<<<<<<< HEAD
-     "execution_count": 51,
-=======
      "execution_count": 4,
->>>>>>> aeb4ada2
      "metadata": {},
      "output_type": "execute_result"
     },
@@ -147,7 +143,7 @@
   },
   {
    "cell_type": "code",
-   "execution_count": 52,
+   "execution_count": 5,
    "metadata": {
     "execution": {
      "iopub.execute_input": "2020-10-08T17:52:56.749300Z",
@@ -170,7 +166,7 @@
   },
   {
    "cell_type": "code",
-   "execution_count": 53,
+   "execution_count": 6,
    "metadata": {
     "execution": {
      "iopub.execute_input": "2020-10-08T17:52:57.053951Z",
@@ -197,11 +193,7 @@
        " 'perimeter': 33017.42666655582}"
       ]
      },
-<<<<<<< HEAD
-     "execution_count": 53,
-=======
      "execution_count": 6,
->>>>>>> aeb4ada2
      "metadata": {},
      "output_type": "execute_result"
     }
@@ -234,7 +226,7 @@
   },
   {
    "cell_type": "code",
-   "execution_count": 54,
+   "execution_count": 7,
    "metadata": {
     "execution": {
      "iopub.execute_input": "2020-10-08T17:52:57.066584Z",
@@ -250,7 +242,7 @@
   },
   {
    "cell_type": "code",
-   "execution_count": 55,
+   "execution_count": 8,
    "metadata": {
     "execution": {
      "iopub.execute_input": "2020-10-08T17:53:13.716162Z",
@@ -269,8 +261,6 @@
       "\n",
       "[{'Ocean': 0, 'Forest': 19081, 'Shrubs': 10239, 'Grass': 479, 'Wetland': 21, 'Crops': 0, 'Urban': 0, 'Water': 3248, 'SnowIce': 0}]\n"
      ]
-<<<<<<< HEAD
-=======
     },
     {
      "data": {
@@ -281,7 +271,6 @@
      "execution_count": 8,
      "metadata": {},
      "output_type": "execute_result"
->>>>>>> aeb4ada2
     }
    ],
    "source": [
@@ -301,7 +290,7 @@
   },
   {
    "cell_type": "code",
-   "execution_count": 56,
+   "execution_count": 9,
    "metadata": {
     "execution": {
      "iopub.execute_input": "2020-10-08T17:53:13.736820Z",
@@ -325,11 +314,7 @@
        " 'SnowIce': 0.0}"
       ]
      },
-<<<<<<< HEAD
-     "execution_count": 56,
-=======
      "execution_count": 9,
->>>>>>> aeb4ada2
      "metadata": {},
      "output_type": "execute_result"
     }
@@ -541,11 +526,7 @@
    "name": "python",
    "nbconvert_exporter": "python",
    "pygments_lexer": "ipython3",
-<<<<<<< HEAD
-   "version": "3.6.12"
-=======
    "version": "3.8.6"
->>>>>>> aeb4ada2
   }
  },
  "nbformat": 4,
