{
 "cells": [
  {
   "cell_type": "markdown",
   "metadata": {},
   "source": [
    "# Calibrating the GR4J-Cemaneige hydrological model using OSTRICH on the Raven server\n",
    "\n",
    "Here we use birdy's WPS client to calibrate the GR4J-Cemaneige hydrological model on the server and analyze the calibrated parameter set and hydrograph. "
   ]
  },
  {
   "cell_type": "code",
   "execution_count": 9,
   "metadata": {},
   "outputs": [],
   "source": [
    "from birdy import WPSClient\n",
    "\n",
    "from example_data import TESTDATA\n",
    "import datetime as dt\n",
    "from urllib.request import urlretrieve\n",
    "import xarray as xr\n",
    "import numpy as np\n",
    "from matplotlib import pyplot as plt\n",
    "import os\n",
    "\n",
    "# Set environment variable RAVEN_WPS_URL to \"http://localhost:9099\" to run on the default local server\n",
    "url = os.environ.get(\"RAVEN_WPS_URL\", \"https://pavics.ouranos.ca/twitcher/ows/proxy/raven/wps\")\n",
    "wps = WPSClient(url)"
   ]
  },
  {
   "cell_type": "code",
   "execution_count": 10,
   "metadata": {},
   "outputs": [],
   "source": [
    "# The model parameter boundaries. Can either be a string of comma separated values, a list, an array or a named tuple. \n",
    "lowerBounds = '0.01, -15.0, 10.0, 0.0, 1.0, 0.0'\n",
    "upperBounds = '2.5, 10.0, 700.0, 7.0, 30.0, 1.'\n",
    "          \n",
    "# Forcing files. This could be a simple path to a file. Here it is a PosixPAth so we convert to str later on.\n",
    "ts=TESTDATA['ostrich-gr4j-cemaneige-nc-ts']\n",
    "\n",
    "# OSTRICH configuration parameters\n",
    "config = dict(\n",
    "    algorithm='DDS',\n",
    "    max_iterations=10,\n",
    "    area=4250.6,\n",
    "    elevation=843.0,\n",
    "    latitude=54.4848,\n",
    "    longitude=-123.3659,\n",
    "    lowerbounds=lowerBounds,\n",
    "    upperbounds=upperBounds,\n",
    "    start_date=dt.datetime(1954, 1, 1),\n",
    "    duration=208,\n",
    "    # Comment out the random seed to show different results!\n",
    "    random_seed=6.67408*10**-11\n",
    "    )\n",
    "\n",
    "# Let's call Ostrich with the timeseries, calibration parameters and other configuration parameters\n",
    "resp = wps.ostrich_gr4j_cemaneige(ts=str(ts), **config)\n",
    "\n",
    "# And get the response\n",
    "# With `asobj` set to False, only the reference to the output is returned in the response. \n",
    "# Setting `asobj` to True will retrieve the actual files and copy the locally. \n",
    "[calibration, hydrograph, storage, solution, diagnostics, calibparams, rv] = resp.get(asobj=True)"
   ]
  },
  {
   "cell_type": "markdown",
   "metadata": {},
   "source": [
    "Since we requested output objects, we can simply access the output objects. The dianostics is just a CSV file: "
   ]
  },
  {
   "cell_type": "code",
   "execution_count": 11,
   "metadata": {},
   "outputs": [
    {
     "name": "stdout",
     "output_type": "stream",
     "text": [
      "2.423961, 3.758972, 204.3856, 5.866946, 16.60408, 0.3728098\n"
     ]
    }
   ],
   "source": [
    "print(calibparams)"
   ]
  },
  {
   "cell_type": "markdown",
   "metadata": {},
   "source": [
    "The `hydrograph` and `storage` outputs are netCDF files storing the time series. These files are opened by default using `xarray`, which provides convenient and powerful time series analysis and plotting tools. "
   ]
  },
  {
   "cell_type": "code",
   "execution_count": 12,
   "metadata": {},
   "outputs": [
    {
     "data": {
      "text/plain": [
       "<xarray.DataArray 'q_sim' (time: 209, nbasins: 1)>\n",
       "array([[0.000000e+00],\n",
       "       [2.348830e-02],\n",
       "       [9.777260e-02],\n",
       "       ...,\n",
       "       [6.661881e+01],\n",
       "       [6.718275e+01],\n",
       "       [6.856092e+01]])\n",
       "Coordinates:\n",
       "  * time        (time) datetime64[ns] 1954-01-01 1954-01-02 ... 1954-07-28\n",
       "    basin_name  (nbasins) object ...\n",
       "Dimensions without coordinates: nbasins\n",
       "Attributes:\n",
       "    units:      m**3 s**-1\n",
       "    long_name:  Simulated outflows"
      ]
     },
     "execution_count": 12,
     "metadata": {},
     "output_type": "execute_result"
    }
   ],
   "source": [
    "hydrograph.q_sim"
   ]
  },
  {
   "cell_type": "code",
   "execution_count": 13,
   "metadata": {},
   "outputs": [
    {
     "data": {
      "text/plain": [
       "[<matplotlib.lines.Line2D at 0x7fdcea1ff518>]"
      ]
     },
     "execution_count": 13,
     "metadata": {},
     "output_type": "execute_result"
    },
    {
     "data": {
      "image/png": "iVBORw0KGgoAAAANSUhEUgAAAYoAAAEqCAYAAAALYhf+AAAABHNCSVQICAgIfAhkiAAAAAlwSFlzAAALEgAACxIB0t1+/AAAADh0RVh0U29mdHdhcmUAbWF0cGxvdGxpYiB2ZXJzaW9uMy4xLjEsIGh0dHA6Ly9tYXRwbG90bGliLm9yZy8QZhcZAAAgAElEQVR4nO3dd3wUdf7H8dcnnTQCBAg9dBSUDmJBpNhOTzhPPNupp3Lqne086+88PU/vvKKn59m4s/eO2DvYQHrvvSYEQhIghZTP74+Z4BpSNsludmfzeT4eeexO2Zl3Jpv97Mx35juiqhhjjDE1iQp1AGOMMeHNCoUxxphaWaEwxhhTKysUxhhjamWFwhhjTK2sUBhjjKmVFQpjjDG1skJhGkVENonI+AAv8wIR+SSQyzTBJyJ3icgLAVrWGBHZFohlmcazQmHCjqq+qKonhzpHJBIRFZFeoc5hvMUKhTHGLyISE+oMJjSsUJhAGC4iK0Rkr4g8LSIJACLSSkTeE5Ecd9p7ItK58kUicomIbBCRfSKyUUQu8Bn/jc98KiJXishadzmPiIjUFqhyGSLyT/c1G0XkNJ/pl4rISnfdG0Tk1z7TxojINhG5WUR2ichOEZkoIqeLyBoRyRWR233mjxKRW0VkvYjsEZHXRKR1YDbtoXVsFpGh7vML3W1ypDt8uYhMc5+PEJFZIpLn5v6PiMS5075yF7dYRPaLyLnu+DNEZJH7mu9E5Gif9W4SkVtEZAlwQERi3OHt7rZbLSLjfKLGichz7rTlIjLMZ1kdReRN9/2wUUSu9ZnWQkSecf9WK4Dhgdx+ppFU1X7sp8E/wCZgGdAFaA18C9zjTmsDnA0kAinA68A0d1oSUAD0dYc7AP3d55cA3/isQ4H3gDSgK5ADnFpHrkuAUuAKIBq4CtgBiDv9J0BPQIATgUJgiDttDFAG/BGIdZeRA7zk/h79gWKghzv/9cBsoDMQDzwBvFxDrq5AXi0/59fwuueAG93nU4H1wFU+025wnw8FjgFigExgJXB9lW3Zy2d4CLALGOlup4vdv2m8z993kfv3bQH0BbYCHd3pmUBP9/ld7nY53V3WX4HZ7rQoYL67TeOAHsAG4BR3+n3A1zjvoS4476ltoX5/24/7Pgl1APvx9o/7QXKlz/DpwPoa5h0E7HWfJ7kfjGcDLarMdwmHF4rjfYZfA26tI9clwDqf4UR3ORk1zD8NuM59PgYoAqLd4RT3tSN95p8PTHSfrwTG+UzrgFOkYgK4nS8Dpvus73LgFXd4M26Rq+Z11wNvV9mWvoXiMeDPVV6zGjjR5+/7K59pvdzCMh6IrfK6u4DPfIaPBIrc5yOBLVXmvw142n2+AZ/iD0yxQhE+P3boyQTCVp/nm4GOACKSKCJPuIdNCoCvgDQRiVbVA8C5wJXAThF5X0T61bKOLJ/nhUCyH7kOvUZVC92nyW6200RktnsYKQ+nwKX7vHaPqpa7z4vcx2yf6UU+GboBb7uHbvJwPsjLgfZ+ZPTXTOAEEcnA+bb+KnCciGQCLXG+9SMifdxDfFnuNv9Lld+rqm7AjZXZ3fxdcP+GrkN/X1Vdh1N87gJ2icgrIuI7b9W/U4LbttEN6FhlPbfzwzbqyOHvIxMmrFCYQOji87wrziEegBtxDlWMVNVUYLQ7XgBU9WNVnYDzDXwV8N+mCCsi8cCbwD+B9qqaBnxQmasBtgKnqWqaz0+Cqm6vZt1d3faBmn4uqG4F7gd0IXAt8JWq7sP5UJ6Cs/dV4c76GM627O1u89vr+L22AvdWyZ6oqi/7rr5KlpdU9XicD38F/lb3JmIrsLHKelJU9XR3+k4Ofx+ZMGGFwgTCb0Sks9uAezvOt11wDtkUAXnutDsrXyAi7UXkpyKSBJQA+3G+hTeFOJy2hBygzG3kbszpuI8D94pINwARaSsiZ1U3o6puUdXkWn5erGU9M4Hfuo8AM6oMg7PNC4D97h7aVVWWkY3TPlDpv8CVIjJSHEki8hMRSakugIj0FZGxbrEtxvn7+vN3mwMUuA3hLUQkWkQGiEhlo/VrwG3inADRGbjGj2WaJmKFwgTCS8AnOMeZNwD3uOMfxGkA3Y3T2PuRz2uicPY4dgC5OA3KVzdFWPfb+LU4H057gfOB6Y1Y5EPu6z8RkX04v+vIxuasxkycQvBVDcMAv8f5ffbhFIFX+bG7gGfdwz+TVXUeTmP9f3C2xTqc9p2axOM0PO/G2aNph/PloFbuYbwzcdqpNrqv/x/OYTOAP+EcbtqI8156vq5lmqZTeQaIMcYYUy3bozDGGFMrKxTGs0Tk8RoahB8PdTZjIokdejLGGFMr26MwxhhTq4js5Cs9PV0zMzNDHcMYYzxj/vz5u1W1bXXTIrJQZGZmMm/evFDHMMYYzxCRGq+Gt0NPxhhjamWFwhhjTK2sUBhjjKmVFQpjjDG1skJhjDGmVlYojDHG1MoKhTHNWGl5Rd0zmWbPCoUxzdTG3Qfo/8ePWbhlb6ijmDBnhcKYZmp1VgEHyyv4dEV23TObZs0KhTHN1M78YgBmbdgT4iQm3FmhMKaZqiwUS7bls7+kLMRpTDizQmFMM1VZKMorlLkbc0OcxoQzKxTGNFNZ+UUM7JJGXHQU363fHeo4JoxFZO+xxpi67cwvZnhma+Kjo5i7yc58MjWzPQpjmqGKCiW7oJiMlgkM6NSSVVkFlFfY3S5N9axQGNMM7T5QQmm50qFlAgM6pVJcWsGGnP2hjmXClBUKY5qhLLchOyM1gf4dWwKwbEd+KCOZMGaFwphmqPKMp45pLejZNon4mCiWby8IcSoTrqxQGNMM7cwrAiCjZQIx0VH0y0hh+Q4rFKZ6ViiMaYZ2FhQTFx1F68Q4AI7s2JLlO/JRtQZtczgrFMY0Q1n5xbRLjScqSgDo3zGVguIytu0tCnEyE46sUBjTDO0tLKVNcvyh4YGd0wBYvC0vVJFMGLNCYUwzdKCkjOT46EPD/TqkkBAbxfzNduGdOZwVCmOaof3FZSTH/9AxQ2x0FAM7p7HACoWphhUKY5qh/SVlJMfH/mjc0G6tWL6jgKKD5SFKZcJV2BQKEblBRJaLyDIReVlEEkSktYh8KiJr3cdWoc5pTCTYV1xKSsKPu3ob2q0VZRXKkhraKXbkFfHcrE18t263nR3VzIRFoRCRTsC1wDBVHQBEA78AbgU+V9XewOfusDGmEVTV3aP4caEY3NX5Hja/hluj3vP+Cv74znLO/9/3/PvzdUHPacJHWBQKVwzQQkRigERgB3AW8Kw7/VlgYoiyGRMxiksrqFBIqlIoWifF0bNtErM3HH5viqz8Yj5ens1Fx3RjTN+2PPXtRg7YzY6ajbAoFKq6HfgnsAXYCeSr6idAe1Xd6c6zE2gXupTGRIZ9JaUAJCccfpeBsf3aMWv9bvYVl/5o/EtztlChyhUn9OCasb3ILyrltXlbG5WjrLyCF2ZvZmtuYaOWY4IvLAqF2/ZwFtAd6AgkiciF9VzGFBGZJyLzcnJyghHTmIiwv9jZE0iJP7xQnNI/g9Jy5cvVP/wPlZZX8PKcLYzp05aubRIZ2q01w7q14n9fb6SsvKJBGYpLy/nNSwv4w7RlXPnCfA6WNWw5pmmERaEAxgMbVTVHVUuBt4BjgWwR6QDgPu6qaQGqOlVVh6nqsLZt2zZJaGO8qPL+2FXbKMBpp0hPjufj5VmHxn28PIucfSX8clTmoXG/PrEn2/OKeH/pzgZleHzmej5ens3PBndi+Y4C/vPF2gYtxzSNcCkUW4BjRCRRRAQYB6wEpgMXu/NcDLwTonzGRIzKQlG1jQIgOkqYcGQ7Zqzadeg02edmbaZL6xaM7vPDF7Bx/drRs20SU7/a0KAzoD5alsWI7q154NxB/GxwJx6dsZ51u+x+GOEqLAqFqn4PvAEsAJbi5JoK3AdMEJG1wAR32BjTCIcOPVXTRgHwsyGdOXCwnPs/Wc2y7fnM2ZjLhSO7Ee32CwUQFSVMGd2D5TsK+Hbdnnqtf9veQlZl7WPCEe0BuP0nR9AiNpp731/RwN8oPO3eX8JnK7Ij4lTisCgUAKp6p6r2U9UBqnqRqpao6h5VHaeqvd3Hw0/HMMbUS22HngCGZ7bmwmO68uS3Gzn3iVmkJsQweViXw+abOLgTbVPieeKr9fVa/+crnSPI445wzk1JT47n2nG9+XJ1Dh8ty6rtpZ6xbHs+Zz78DZc/N4/PVtZ4xNwzwqZQGGOaxqFCUcMeBcDtpx9Bv4xUhnRrxfvXnkCrpLjD5omPiebS4zL5eu1ultfj7nifrcymR9skerRNPjTu4mMzGdAplZveWMzG3Qfq8duEn7LyCi57di4CdE9P4p73V1BS5u2r3a1QGNPM7CuufY8CIDEuhg+uPZ7nLxtJl9aJNc53wchuJMVF88TMDX6uu5TZG/Yw3j3sVCkuJorHLxxKTJRw4f++Z8bqXWzec4Dd+0v8Wm44+X5jLtkFJdxxxpHcfVZ/Nu8p5JlvN4U6VqNYoTCmmTlQUkZMlBAfU/u/v3NeSe1atojlwlHdeHfJDlZl1X2HvK/X7qa0XA8rFACdWyXy9KUjiI0WLnl6Lif+YwbD7vmMMf/4ki9WZde57PooK68IWuP5u4t3kBQXzUn92nFC77aM6duWx2aup6DKtSleYoXCmGZmf0kZyQkxfhUCf1x1Yk+S42P4x0er65z3sxXZtEqMZUjXtGqnD+qSxkfXj+b+cwZy/zkD+cNPjiAhNppfPTOPO6YtY3te42+s9MnyLE66fwbjH5jJXz5YGdDG5oNlFXy4LIsJR7YnIdbpxv3GCX3JKyzlqW82Bmw9Ta3mfU9jTESq2sV4Y6UlxnHVmJ78/aPVzFq/h1E921Q7X1l5BV+s3sXYvu2Iia75O2pCbDRnD+18aPjCY7px7/sreXnOFp6fvZl2KfGcNagjvz+lL/Ex0TUupzpFB8u56Y0lh5Yx9asNbNp9gD9PHED71IR6Las6M9fkkF9UypkDOx4ad1TnlpzaP4P/fb2Ri0dlVtveE+5sj8KYZmZfNR0CNtavjutOl9Yt+MO0pTU23C7YkkdeYSnjjzz8sFNtEmKj+fPEAcy8+SRuObUfwzJb8d+vNzL58VmHGub9NW3RdvKLSrln4gAePHcQt5/ejxlrcjj+b18w/oGZ/PPj1Yd1X+IvVeXxmevplPbja04AfndyHw4cLOOJr/xrywk3ViiMaWYOBKFQJMRGc/dZA1ifc4DHZ1T/Yfji95tJjIvmhN7pDVpHp7QWXDWmJ49eMJRHLxjCku359br2QlV59rtN9MtIYUT31ogIU0b35JPrR3PZ8T3omNaC/3y5jvEPzCQrv7je+eZszGX+5r1MGd2D2Cp7TH3ap3DWwI48891Gdu2r/7JDzQqFMc1MZRtFoJ3Utx0/HdiRf3+xlu83/PgivI27D/Du4h1cdEw3UhJia1iC/04/qgO/Ht2Tl+ds9buh+/uNuazK2selx2X+qH0mMz2JW0/rx3O/GsFbVx/LvuIyrntlIeUV/rddFB0s528frSI9OY5zhx9+zQnA9eP7UFquPPSZ97orsUJhTDMT6DYKX/dOGkC31on89uWFbHKvh1BVHv58LbHRUVx2QveAreuGCb3pl5HCzW8sJffAwTrnf+bbTaQlxnLWoE41zjOkayvumTiA7zfm8p8v6r7nxoac/UxfvINLnp7Dwq153HHGkYcasavKTE/iomO68fKcLX6dIRZOrFAY08wEo42iUkpCLI9fNJSy8gp+9th3vDJnC398ZzlvLdzOpcd1p11K4xuMK8XHRPPA5EHkFx3kD9OW1nr20va8Ij5ZkcW5w7vU+EFe6WdDOvOzwZ146PM1h+0ZVVqTvY/THvqasffP5NqXF7JwSx4PTB5YaxECuG5cb1ISYrn73RWe6tqj1kIhIv1E5EMReV9EeorIMyKSJyJzROSIpgppjAmcYO5RgHM8/q2rjyOtRSy3vrWU52dv5ooTunPzKX0Dvq4jO6byuwl9+WBpFs98t6nG+Z5zp110TDe/lnv3xAF0a5PENS8vZN2ufT+atnRbPuc+MYs9+0u468wj+fj60Sz84wQmDe5cw9J+0Copjt+f0pfv1u/h9Xnb/MoSDup6t0wF/gEkA18AtwCXAmcA/8Hp5dUY4xHlFUpRaXlQ2ih8dU9P4uMbRrMlt5CDZRUc0SE1aOv69egeLNiyl3veX0nf9ikc2+vHjeWbdh/g6e82cebAjnRuVfNV5r6S42N44qKhXPC/7/n547O4/fQjGJHZmplrcvjLBytJT47nxctHkpmeVO+8F4zoynuLd/Dn91dwfO90Oqa1qPcymlpdh55SVPVdVX0ZKFXVV9TxLtCqCfIZYwKorg4BAyk2OoqebZODWiTA6cn2gckD6ZGexJTn57N02w/9Tqkqf5y+nLjoKG4/vX4HQfq0T+HNK48lIzWBm99Ywph/zuDO6csZ0b017/z2uAYVicq8f//50ZRXKFe9MJ/i0vDvB6quQuF7MO+BKtO8d9WIMc1cUxaKppSSEMvzl42kZYtYLvjfbN5dvIOC4lJufmMJX63J4fcn92nQBXVd2yTy4XUn8OqUY7jvZ0fxxpWjePbSEaQnxzcqb7c2Sfzr3EEs3pbPTW8sqdcZVqFQ17vlERFJVtX9qvpo5UgR6QV8FtxoxphAq7yYLBCnqIabjJYJvDLlGK55eSHXvLzw0PjrxvXm4mMzG7xcEWFkjzaM7FH9FecNdUr/DG49rR/3fbgKAR6YPLDWK9ZDqdZCoapPiEg8gIjEq2qJO34dcH0T5DPGBNDeA06haJUYeYUCoEvrRF6/chTTFm5nb+FB+rRPYUzfdqGOVaMrT+yJKvzto1WUllfw0C8GE1dHZ42h4M/+5+MichXwCHBZkPMYY4Iov8i53qBlhBYKcNpGzqnmRkvh6qoxPYmNFu55fyXFz8/jkQuGkBgXXocG6zo99kRgHvA1MF9ERjdJKmNMUOQVOnsUaYnWxBhOLj+hB/dOGsDMNTmc99/v2RNm9+Hwdx8nMP0RG2NCKq/ILRQtInePwqsuGNmNxy4cyqqdBZz92Hds3hM+d/qrtVCo6kxgOHACMExVv2qSVMaYoMgrLCU2WkiMq1/33KZpnNI/g5euGEleUSkTH/mW79bv9vu1n63I5tnvNlFaXhHwXP7sUVypqkXA1QFfuzGmSeUXHSQtMS5gNy0ygTe0W2umXX0cbZLjuejJOTw3a1Od3X1UVCh//3gVL8zeTHQQ/rb+FIrHRCQBpzHbGONheYWldtjJAzLTk3j76mMZ06ctf3xnOTe/sYTCgzXfe+PTldmsyd7Pb07qRVRUExcKt/HaGrONiRB7Cw+SFsFnPEWSlIRYpv5yGNeO7cUbC7ZxxsPfsHxH/mHzlZVX8MiX6+jWJpEzju4QlCx17VFIlUdjjIflFZbSsoWd8eQV0VHC707uy4uXjWR/cRmTHvmO+z9ZzW73rKhdBcVc/tw8lmzL57pxvYN2wV5dF9zNFJFLcRqzH/G9OtsY4z35RaUM6GR7FF5zbK90PrzuBP74znIe/mIdD3+xjtSEGAqKy4iOEv4y6Sh+NqTu3msbyp+rOq5U1WIRscZsYzzO2ii8q01yPI9cMIQbdu3jkxXZ7MgromvrRMb0bUef9ilBXXedhcItEt2Ba0Qk0/c1qvrT4EUzxgRScWk5RaXl1kbhcb3apdCrXXALQ1X+Xic+DXgSeBcI/Em6xpigKyiyq7JNw/hbKIpV9d9BTWKMCapDV2XbHoWpJ38LxUMicifwCXCoExJVXRCUVMaYgDvUz5Od9WTqyd9CcRRwETCWHw49qTtsjPGAvYVOz7G2R2Hqy99CMQnooaoHgxnGGBM8+e4eRUs768nUk79XZywG0oIZxBgTXHlFtkdhGsbfPYr2wCoRmcuP2yjs9FhjPCKvsJSYKIm4+2Wb4PP3HXNnUFMYY4Jub2EpLVvEWs+xpt78KhTufSmMMR6Ws6+YtinxoY5hPKiu3mPfq2sB/szjLxFJE5E3RGSViKwUkVEi0lpEPhWRte5jq0Ctz5jmJKugmIyWCaGOYTyorj2K40Vkei3TBTgygHkeAj5S1Z+LSByQCNwOfK6q94nIrcCtwC0BXKcxzUJWfgkDOrYMdQzjQXUVirP8WEZATpkVkVRgNHAJgHsq7kEROQsY4872LDADKxTG1EtpeQV7DpTQPtX2KEz91dnNeFMFAXoAOcDTIjIQmA9cB7RX1Z1unp0i0q66F4vIFGAKQNeuXZsmsTEesWtfCarYoSfTIMG5y0XDxABDgMdUdTBwAOcwk19UdaqqDlPVYW3btg1WRmM8KSu/GIAM26MwDRBOhWIbsE1Vv3eH38ApHNki0gHAfdwVonzGeFZ2gVMo7NCTaYh6FwoRaSUiRwc6iKpmAVtFpK87ahywApgOXOyOuxh4J9DrNibSHdqjsENPpgH8uo5CRGYAP3XnXwTkiMhMVf1dgPNcA7zonvG0AbgUp5i9JiKXAVuAcwK8TmMiXnZBMXExUbSy7jtMA/h7ZXZLVS0QkcuBp1X1ThFZEugwqroIGFbNpHGBXpcxzUlWQTEZqQl2VbZpEH8PPcW47QOTgYBdYGeMaRo784utIds0mL+F4m7gY2Cdqs4VkR7A2uDFMsYEUnZBMe2tfcI0kL+F4l1VPVpVrwZQ1Q2qenYQcxljAkRVycovJiPV+nkyDeNvG8UyEckGvga+Ar5V1fzgxTLGBMrewlJKyirIaNki1FGMR/m1R6GqvYDzgKXAGcBiEVkUzGDGmMBYk70PgF7tkkOcxHiVv6fHdgaOA04ABgLLgW+CmMsYEyCrs5xC0S8jJcRJjFf5e+hpCzAX+IuqXhnEPMaYAFudvY+WLWJpZ/eiMA3kb2P2YOA54HwRmSUiz7kXwBljwtzqrH30zUixayhMg/nbRrEYp4vvp4EvgBOBO4KYyxgTAKrKmqx9dtjJNIpfhUJE5gGzgEnAKmC0qmYGMZcxzcreAweZv3lvwJe7Pa+IfSVl9GlvhcI0nL9tFKepak5QkxjTTGUXFHPef2ezIecA0397HEd3TgvYsivPeLI9CtMY/rZRHBSRB0Rknvtzv4jYPRWNCYBLn55Ldn4xaYmx/OWDlahqwJa9cqdTKPpYoTCN4G+heArYh9PX02SgAKe9whjTCPlFpazYWcDVJ/XihvF9mL0hlxmrA7fz/uGynRzZIZXUBOs11jScv4Wip6re6XbdsUFV/4Rz61JjTCNs2VMIQM+2SZw/sivd05P464crKSuvaPSyl23PZ9n2An4xokujl2WaN38LRZGIHF85ICLHAUXBiWRM87FpzwEAurVJIjY6iptP6cua7P28uWBbo5f9ytwtxMdEcdbATo1elmne/G3Mvgp41m2XECAXuKTqTCLyMz+WVayqH/id0JgItvlQoUgE4NQBGQzumsYDn67hzIEdSYzz918UysoryC8qJa+olC9X7eKN+ds4/agOtLSbFZlG8utd6N5QaKCIpLrDBTXM+l+cW5XWdmXPaMAKhTHApj2FtE+NP1QQRITbTz+Ccx6fxVPfbOS3Y3tX+7qtuYW8Pn8bX6/NYc/+g+QVHqSguOxH85zYpy23nNov6L+DiXy1FgoRqfZWp5VXeKrqA1Umfaiqv6pjmS/UJ6AxkWzT7gN0a5P0o3HDM1tz8pHteXzmBn4xoivpyT/ueuOdRdu57a2lFJWWM7RrKwZ3TaNVYhwtW8TSKjGWVklxdGmdyJCurZryVzERrK49inqdU6eqFwZiHmOai017Chnbr+1h4285rR+nPvgVV7+wgOcuG0FCbDTFpeXc/d4KXvp+C8MzW/GvcwfRuVViCFKb5qauQpGoqreIyDmq+npjViQiE1T108Ysw5hIsr+kjN37Sw7bowDo2TaZByYP4tpXFjL5iVkc2zOd95bsYNveIq48sSe/P7kPMdH+notiTOPU9U47XURigdsCsK4nA7AMYyJGZUN2ZjWFAuDMgR15YPJADpSU8fjM9XRomcDzl43g1tP6WZEwTaquPYqPgN1Akoj4NmALoKqa6juziEyvYTkCtGlwSmMi0Gb3GorM9JoPH00a3JlJgztzoKSMpHj/z4AyJpBqfeep6k3ATSLyjqqe5cfyTgAuBPZXGS/AiIZFNCYybc11CoU/7QxWJEwo+fvuW1V1hIj8TVVvqTJ6NlCoqjOrmX91A/IZE7GyCopJjIsmNcGKgAlv/h7onFDNuNOqjlDV01T1y+oWoKqj6xPMmEiXXVBMRmqC3VDIhL1aC4WIXCUiS4F+IrLE52cjsMSfFYjIGYEIakykyS4ooX1qQqhjGFOnuvZ5XwI+BP4K3Oozfp+q5vq5jruB9xqQzZiIlpVfzIjurUMdw5g61dWYnQ/ki0jVtohkEUlW1S1+rMP2q42poqJC2bWv2PYojCf424r2PqA4H/oJQHdgNdDfj9f+umHRjIlcuYUHKS1XMlLj657ZmBDzqzFbVY9S1aPdx944p7p+U928InKP+3i3+9o5gQprTKTIyi8GIKOl7VGY8NegyztVdQEwvIbJc0XkEWBeg1MZE+GyC5xCYYeejBf4deipSi+yUcAQ4LD7NYrInUBr4DygTEQGqerdgQhqTCTJKrA9CuMd/u5RpPj8xOO0WRx2pbZ7i1SAUe6wFQljqpGdX4wIh3Uhbkw48vfGRX8CEJEUZ1CrdtHh6ylVXS0iTwUioDGRKLughPTkeGKtcz/jAX69S0VkgIgsBJYBy0VkvogMqGH2c9zHswMR0JhIlOVelW2MF/j7dWYq8DtV7aaq3YAb3XHVaXBjtohEi8hCEXnPHW4tIp+KyFr30W7ZZSJCdoFdQ2G8w99CkeTbh5OqzgAO60Tfbcwei9OYPU5E/ljPPNcBK32GbwU+d0/J/ZwfXx1ujCepKtv3FtEpzQqF8QZ/C8UGEblDRDLdnz8AG6vO1JjGbBHpDPwE+J/P6LOAZ93nzwIT/V2eMeEq98BB9pWUVXtnO2PCkb+F4ldAW+At9ycduLSGeZ8GjgbeBBCRP4jIWyIypI51PAjcDFT4jGuvqjsB3Md2Nb1YRKaIyDwRmZeTc9iZu8aEjc3ufSi6tbH7XRtv8MO/+L8AABwFSURBVPesp73AtX7Ou0hEnlPVo0XkeOAU4J/AY8DI6l7j9jC7S1Xni8gYv5Ifvt6puO0mw4YN04Ysw5imUHkLVCsUxiuCdW5eufv4E+AxVX0HiKtl/uOAn4rIJuAVYKyIvABki0gHAPdxV5DyGtNkNu8pRMS/O9sZEw6CVSi2i8gTwGTgAxGJr21dqnqbqnZW1UzgF8AXqnohMB242J3tYuCdIOU1psls2VNIh9QEEmKjQx3FGL8Eq1BMBj4GTlXVPJxuPW5qwHLuAyaIyFqcu+zdF7iIxoTGpj0H6GqHnYyH1NpGISIP43QvXi1VrbbdQlULcRq9K4d3Ajv9CeSeejvDfb4HGOfP64zxii25hYw/on2oYxjjt7r2KOYB83HuQTEEWOv+DOKHdghjjJ/2l5Sxe/9B26MwnlLXHe6eBRCRS4CTVLXUHX4c+CTo6YyJMIfOeGpt11AY7/C3jaIjTs+xlZLdccaYeti0266hMN7j761Q7wMWikhlNx4nAncFJZExEWzFznyio4Re7ZJDHcUYv/l7wd3TIvIhP1wwd6uqZgUvljGRadn2Anq3S7ZTY42n+NvNuADjgYGVF8+JyIigJjMmwqgqy7bnc1SnlqGOYky9+NtG8ShOR3/nucP7gEeCksiYCJVVUMyeAwcZYIXCeIy/bRQjVXWIe/MiVHWviNTWJYcxpoql2/IBrFAYz/F3j6JURKJxL74Tkbb8uJdXY0wdlu0oIErgyA6poY5iTL34Wyj+DbwNtBORe4FvgL8GLZUxEWjZ9nx6tUumRZw1ZBtv8fespxdFZD5OdxoCTFTVlXW8zBjjKikrZ87GXM4c2CHUUYypN78KhYg8r6oXAauqGWeMqcPsDbnsLymzPp6MJ/l76Km/74DbXjE08HGMiUyfLM8iMS6a43qlhzqKMfVWa6EQkdtEZB9wtIgUiMg+d3gXdm8IY/xSUaF8tjKb0b3b2oV2xpNqLRSq+ldVTQH+oaqpqpri/rRR1duaKKMxnjZ3Uy7ZBSWc3N8OOxlv8rcx+zYRaQX0xulyvHL8V8EKZkwkqKhQ/vLBStqlxHNK/4xQxzGmQfxtzL4cuA7oDCwCjgFmAWODF80Y73tt3lYWb8vnX+cOJCne3+tbjQkv/jZmXwcMBzar6knAYCAnaKmMiQCvzt3CH6YtY0T31kwc1CnUcYxpMH+/4hSrarGIICLxqrpKRPoGNZkxHnWgpIw/vbuc1+ZtY3Sftjxy/mCcfjWN8SZ/C8U2EUkDpgGfisheYEfwYhnjTYu35nHdKwvZnFvI1WN6csOEPsRG+7vjbkx48rcxe5L79C735kUtgY+ClsoYjymvUB6fuZ5/fbqGdinxvHzFMRzTo02oYxkTELUWChFpXc3ope5jMpAb8ETGeMyOvCJueHUR32/M5SdHd+AvE4+iZWJsqGMZEzB17VHMx+kxtroDrAr0CHgiYzzk/SU7ue2tJZRVKP/4+dH8fGhna48wEafWQqGq3ZsqiDFecqCkjLumL+f1+dsY2CWNh84dRGZ6UqhjGRMU/l5HMbq68XbBnWmOFm3N43q3wfq3J/XiuvG9rcHaRDR/z3q6yed5AjAC57CUXXBnmg3fBuv2qQm8csUxjLQGa9MM+HvW05m+wyLSBfh7UBIZE4Z25BVx/auLmLMxlzOO7sC9k46iZQtrsDbNQ0P7FNgGDAhkEGPC1XtLdnD7W0spr1D+ec5Azh7SyRqsTbPibxvFw7j3y8bp9mMQsDhYoYwJB/vdBus35m9jUJc0HvrFILq1sQZr0/z4u0cxz+d5GfCyqn4bhDzGhIVF7hXWW3MLuXZsL64ZZw3Wpvnyt43i2WAHMSYclFcoj81Yx78+W0tGagKvTBnFiO7VXXdqTPPh76GnM4A/A93c1wigqpoaxGzGNKnteUXc8Moi5mzK5cyBHbln4gBrsDYG/w89PQj8DFiqqlrXzMZ4zbuLd3D720tRhQcmD2TSYGuwNqaSv4ViK7DMioSJNPtLyrjzneW8uWAbg7um8dC5g+naJjHUsYwJK/4WipuBD0RkJlBSOVJVHwhKKmOawMIte7nulUVs21vIteN6c+3YXsRYg7Uxh/G3UNwL7Me5KjsuGEHci/ieAzKACmCqqj7k9mD7KpAJbAImq+reYGQwzUN5hfLol+t48HOnwfq1X49iWKY1WBtTE38LRWtVPTmoSZzTbm9U1QUikgLMF5FPgUuAz1X1PhG5FbgVuCXIWUyE2ra3kN+9upg5m3I5a1BH/jxxAKkJ1mBtTG38LRSficjJqvpJsIKo6k5gp/t8n4isBDoBZwFj3NmeBWZghcLUk6ry9sLt3PnOchT417kDmTS4c6hjGeMJ/haK3wA3i0gJUEqQT48VkUxgMPA90N4tIqjqThFpV8NrpgBTALp27RqMWMaj8goP8n9vL+P9pTsZntmKByYPoktra7A2xl/+XnCXEuwglUQkGXgTuF5VC/w9RVFVpwJTAYYNG2ZnZxkAvlm7mxtfX0TugYPcfGpffj26J9FRdtqrMfVR161Q+6nqKhEZUt10VV0QyDAiEotTJF5U1bfc0dki0sHdm+gA7ArkOk1kKi4t528freLpbzfRq10yT148nAGdWoY6ljGeVNcexe9wDufcX800JYD3oxBn1+FJYGWV026nAxcD97mP7wRqnSYyzVyTwx3TlrElt5BLjs3k1tP6kRAbHepYxnhWXbdCneI+ntQEWY4DLgKWisgid9ztOAXiNRG5DNgCnNMEWYwH7dpXzJ/fW8m7i3fQIz2Jl64YybE900MdyxjPq+vQ03Bgq6pmucO/BM4GNgN3qWpuoIKo6jc4jeTVGReo9ZjIU1GhvDhnC3//aBUlpRXcML4PV47pQXyM7UUYEwh1HXp6AhgPh+6bfR9wDc79KKYCPw9qOmPqsHJnAbe/vZSFW/I4tmcb7pk4gB5tk0Mdy5iIUlehiPbZazgX52rpN4E3fQ4PGdPkysorePCztTw2cz0tW8RaR37GBFGdhUJEYlS1DOfwz5R6vNaYoNiZX8S1Ly9k7qa9nD2kM3/4yRG0SgpKzzLGGOr+sH8ZmCkiu4Ei4GsAEekF5Ac5mzGH+XL1Lm58bTHFpeU8eO4gJg7uFOpIxkS8us56uldEPgc6AJ/4dDMehdNWYUyTKCkr528fruapbzfSLyOFRy4YQk9rizCmSdR5+EhVZ1czbk1w4hhzuLXZ+7julUWs2Flg10UYEwLWztDMzNuUS5fWibRPTQh1lDqVlJXz6JfreXTGOlISYnny4mGMO6J9qGMZ0+xYoWhGNu0+wC+mzqZfhxSm/+Z4osK4z6NZ6/dwxzvLWLdrPxMHdeSOM46kTXJ8qGMZ0yxZoWhG/vnJaspVWba9gDcXbOOcYV1CHekwm3Yf4C8frOSTFdl0SmvB05cO56S+1XYYbIxpIlYomonlO/J5b8lOfnNST75dt4d/fLyanw7qGDZXL+cXlvLvL9by3KxNxEVHcdMpfbns+O7WFmFMGLBC0Ux8uDSL6Chhygk9GZ7ZmkuensuM1Tmc0j8jpLkOlJTxzHebmPrVBgqKS5k8tAs3ntKHdinh34ZiTHNhhaKZmL1hD0d1aknLxFiO75VOenI80xZuD1mh2LWvmDfmb+PJrzey58BBxvZrx40n96F/R+sK3JhwY4WiGSg6WM7ibXlcdnwPAGKio/jpwI68MHsz+UWltGzRNPeMLiuv4MvVObw6dytfrt5FeYVyfK90fndyH4Z0bdUkGYwx9WeFohlYsGUvpeXKMT1aHxo3aXAnnvp2I+8v2cn5I4N769j1Oft5bd5W3lqwnZx9JaQnx3P5Cd2ZPKyLXTRnjAdYoWgGZm/YQ3SUMCzzh0IxoFMqfdun8NKczZw3oktQOtP7fsMe7v90DXM25hIdJZzUty2Th3XhpH7tiI2OCvj6jDHBYYWiGZi13mmfSI7/4c8tIlw4qht3TFvGoq15DA7goZ/d+0u4c/py3l+yk4zUBG45tR9nD+lEOw9c5GeMOZwVigiXX1jKwq15XHlij8OmTRrcib99uIrnZ20OSKEoK6/gpTlbeODTNRSWlHPD+D5MGd2DFnF2iqsxXmaFIsLNXJtDeYVW2/VFcnwMZw/pxMtztvL7U/rSMa1Fg9ahqsxYncNfPljJ2l37GdWjDXef1Z/e7VMaG98YEwbsQHGE+2JlNq2T4hjYOa3a6VNO7AnAw1+sq/eyD5ZV8Mb8bZz20Ndc+sxcDpZXMPWiobx0xUgrEsZEENujiGBl5RXMWJPD2H7tiK6hX6dOaS04b0QXXvx+C1ee2INubZJqXaaqsmBLHtMXbee9JTvZc+Agfdun8I+fH81ZgzoRF2PfPYyJNFYoItiCLXnkFZYyrl/tPa7+5qRevD5/Gze9voSXrhhJTJUzkkrLK5i7MZdPVmTz6YpstucVER8Txfgj2jN5eBdG9063W5AaE8GsUESwtxdup0VsNCf2bVvrfO1SE7h30gBueHUxd727nFtO7UdFBXy7fjefrsjmi1W7yC8qJS4mihN6pXP9+N6cOiCDlISmuVDPGBNaVigiVHFpOe8t2cGpAzJ+dFpsTSYN7szirfk8890mXp27ldJy52aGaYmxjDuiHScfmcHoPukkxtlbxpjmxv7rI9SnK7LZV1zG2UM6+/2au37an0mDOzF98Q7Sk+MZ0jWNod1aHXYoyhjTvFihiFCvzdtKh5YJjOrZpl6vG9gljYFdqj9DyhjTPNlXxQi0cMtevl67m4tGdavxbCdjjPGXFYoI9OBna2mVGMvFozJDHcUYEwGsUESYdxfvYOaaHKaM7kmSH43YxhhTF/sk8biDZRUcKCkjt/AgM1bn8NcPVjI8sxWXHpcZ6mjGmAhhhSJAtuYWsnxHPnsOHKS4tILi0nLKK5TyCkVVKVelQqGiQqlwn1c3rbRcKSkr52BZBSVlFe5juc9zZ7i4tILCg2WHTmOtNKxbK566ZLjda9oYEzBWKBqhvEJ5bd5Wnpu1mZU7C2qcTwSiRIgWQQSio4SoKs+dH4iNjiI+Joq4GOcxPiaapPgYWidVjot2x0eRFB9DUnwMiXHRJMfHMLhrGj3bJttV0saYgLJC0UCbdh/g6hcXsGJnAUd1askfzziSod1akdEygYSYaOJjo4iNjiJKsA9uY4ynWaFogBU7CvjlU3OoUOWR84dw+lEZVgyMMRHLCkU9zduUy6XPzCUlPobnLjuGXu3sns/GmMhmhaIevly9i6temE/Hli14/vKRdGrgjX6MMcZLPHEdhYicKiKrRWSdiNza1OtXVV6bu5Urnp1Hr3bJvHblKCsSxphmI+z3KEQkGngEmABsA+aKyHRVXdEU61+4ZS8Pfb6WGatzGNWjDU/8ciip1r22MaYZCftCAYwA1qnqBgAReQU4CwhooVBVnv1uE8VlFewrLmXb3iIWbsljS24hKfEx3HHGkVxybKb1nWSMaXa8UCg6AVt9hrcBI6vOJCJTgCkAXbt2rfdKRIR7P1hJabkSHSVkpCYwoFMqU0b3YOLgTn7d08EYYyKRFz79qvsKr4eNUJ0KTAUYNmzYYdP9Mef28cTHRpEQE02U7TkYYwzgjUKxDejiM9wZ2BGMFbVKigvGYo0xxtO8cNbTXKC3iHQXkTjgF8D0EGcyxphmI+z3KFS1TER+C3wMRANPqeryEMcyxphmI+wLBYCqfgB8EOocxhjTHHnh0JMxxpgQskJhjDGmVlYojDHG1MoKhTHGmFqJaoOuTQtrIpIDbG7gy9OB3QGM0xS8kNkLGavyWmav5a3ktdxeywv+Ze6mqm2rmxCRhaIxRGSeqg4LdY768EJmL2SsymuZvZa3ktdyey0vND6zHXoyxhhTKysUxhhjamWF4nBTQx2gAbyQ2QsZq/JaZq/lreS13F7LC43MbG0UxhhjamV7FMYYY2plhcIYY0ytrFAYY4wPEbG7llVhhcIYDxGR2FBnaAgRSXIfvfAh3BI8k/UwwcjdrAqFiBwtIu1DnaM+RGSsiPxKRHqFOktNRGSCiFwjIoNCncVfIjJCRJ4TkbRQZ/GHiJwiIk8CA0KdpT5E5AwR+RS4AEDD+OwZ939tNfAihHdWXyJyuojcKyKTIDi5m0WhEJE0EZkGLAB+IiIJoc5UFxFpLyJvA38GBgGPicjJ7rSw+KYjIhki8iZwJ863sEdE5NQQx/LXBOBM4HgRCdv7sohIuohMB/4PmK6qC0OdyV8iMh64G3jEvad9WBKRLiLyCnAX8C6wUUTSQ5uqbiISLyL/A27D6bLoARH5eTDWFbb/IAHWGfgS+BroDxwBhPs/3MnAIlX9E4CIXA1MBD4Jo286xwIzVPVhOHR4oTy0kWonIuJuvxKc98MvgRXAhpAGq9kInH56fq+q34lIrKqWhjqUn8YAT6rqNPeQWayqFoY4U3XOB75T1X+LyADgQWBviDP5I9F9PF9Vt7p7x8XBWFHE7lGIyDgROcIdXI1zwcl/gFScb5GtQhauBm7mI93BD4EnfSZHA1nufCH7u1XJOM2nSPwauAo4QkTGuePC4v3lZu4Hzm65+6GVBvwOp2CMdecLiy9OVbbxbOB14DQR+Q3wpoj8QUTOducNi20MP97OrmygWEQuAL4HporI/4Um3Y+5WfsDqOrfVPXf7vNlQDfgJHe+sNh7r1RlG7cHugATROQ6nD2iE0XkikCvNyz+MQJJRLoA03G+EVS4u5RvqGqeO/0tYDKwTERmuB8cEspv6TVkfl1Vd/t8g2yBU+RQ1YowyfgGkOe2TfQALsR5T70gIkerak5T5/RVQ+a3VXWP++0rAeew2ZvuHttvgFlhlvclYCbwEFAK/BXng2yqiMxU1ZD3YlpD7heACmA4zhfSc3C+AT8uIrNU9YtQ/N/VkPVNVd0rInE42/hNnG0cNu0UNeR+Gvg7cDpwCnACzjZ+XkS+UtXVIhIViM+LsPk2EkD9gM9VdSzOP1Vf4IbKiar6IbAHGOUWiYTKYhGauED1mW90p1UeyhmDs5eBiKS4j02ZubaMS1X1FlV9T1Wn4RzSuawJs9WkuszXu9OKcdpV/gB0BHJUNWRFwlU17xHA71R1AXCDqo5V1U9V9X/AJ8ClIczqq7rc1wDPAr2BtsA2VV2KU/QuhJB9CNf4nlDVg26mNkBrABGJDkHG6lS3je9Q1c9x3gv/UdX5qvo18BnwWwjcl8pILBRHA5VnCH2D8+1gqIj4drH7N5xDJO8Dq0QkI8TfHKrLPEREhqlqhYik4uzGzxWRO4C3RaRNE2euLuNgN2N55SEQ9/BNEfBFE2arSU3vhW44ez5fAxuBYUAbd7c+lF8YquZ9HRglIkNUdV6VbVxOeGxjqD73WKAd8CiQA1Se5BAHfNfUAX348/nwAXAegKqGS5tbddt4uHsYqj3O+6SyqJXitMkGjOcLhc8/T+U/+HNAB/efqwRYibPRzvF52XCcBqy9wAmqmtWEkRuSOR6n0XU2kAn8UlX3hFnGdBG5COdNXIrTQNyk/Mw8A/gVzp5Ee1X9s6puBf4EzG/K4utn3i+Ac93pie7x/u9w9ohWN1VWX/XIfYmqvglMAyaJyLdAT5wP53DKWvXzYQewTkS6N1XOqurxXj4XeBXnhJ2nRWQBzp7y54HM48lCISJHiciN8MOulc8/eB7wNk7DKkABsBNQEYkVkXicXcuTVfVC90MibDO7w0cDn+IUiMtUdUcYZszEOUZ6k6perqr7g5ExAJm34xTeUlXNcRu2UdV3K9uxwiyv7zbuBYwCbmzKbdzA3NuBBBGJVtUPgN8DF6vqJFUN6hlFjfh8iHfHbQduU9WNwcxZVQO3cYpbOM7DOWHnSlU9X1XzAxpOVT33g9OoUwyMcYejgRif6T1xdh+nuMNnAM94MPOzHsjoxe36tMfyhnQbey23194TXtjGnupmXERiVLVMRH6Pc/xzlKqeUGWei4EtwEHgYWAuzvHRu1X1yaY+0yJAmQNy5kKQM3pxuzZZZq/lDWRuy1o7T+QOdRX1o8pOAMb7DAvOYZjewFvAZe74VGApzuX3HdxxmcDPgd6W2XsZvZ7Za3m9mNtLWb2cu0k3Tj03ZH/gFZyGpmHuuBj38R8458APwWnQe9PdoP0ts/czej2z1/J6MbeXskZC7rBqzK5s4ReR1sBXQK6qnqSq8wDU2T1LBDrgVNXzcU4Na6eqBbhn2kgTXq3qhcxeyOj1zF7L68XcXsoaCbl9hVWhwKmmqGouTnWNBxCRS0TkZBHppT/0FTMXSME5X7uziBylblnWpr1y2QuZvZDR65m9lteLub2UNRJyHxIWjdkiMgG4GWd36xtVfUVEWuD0D9MWp1uFrcCJwC9wWv/Xquoa9/UXATNVdYtl9lZGr2f2Wl4v5vZS1kjIXa1QHvdyi1QvnA13FjAYp9HmdnfamTjnXlfO+zROK3/lcBQQZZm9mdHrmb2W14u5vZQ1EnLX+PuEaCMe2hA4NzR51Gfar3AuLmnnO7/7eLbvvJbZexm9ntlreb2Y20tZIyG3Pz9N3kYhIpcC23BuyAPOqV/niUimOxwLrAf+Wfkadfo7uhinp8+PmyysywuZvZCxKq9l9lreSl7K7aWsvrya229NXHGTcfp9uQ7nbnP93PEPAi8D3+J0T3wU8D7OxSdtcBqAZgDDQ/AtIewzeyGj1zN7La8Xc3spayTkrtfvGIKN2tV9vA941X0ejdOt7/HucBfgGZwePmOAbiHdSB7I7IWMXs/stbxezO2lrJGQ29+fJj/0pD+04D8IdBeRU9TpyjdfVb9xp10JFLrzl6nq5qbO6csLmb2QsSqvZfZa3kpeyu2lrL68mttvIa7Cv8Y5/atyeATwDk7HVxmhrqJezeyFjF7P7LW8XsztpayRkLu2n5BdRyFuR3ci8gZON78lOHdmWquq60MSqg5eyOyFjFV5LbPX8lbyUm4vZfXl1dx1CdmV2e7GTMRp2DkP2KKqH4XzxvRCZi9krMprmb2Wt5KXcnspqy+v5q5LTIjXfzXOWQIT1Ln5hhd4IbMXMlbltcxey1vJS7m9lNWXV3PXKKRdeEiQ77MQDF7I7IWMVXkts9fyVvJSbi9l9eXV3LUJi76ejDHGhK9w6z3WGGNMmLFCYYwxplZWKIwxxtTKCoUxjSQiaSJytfu8o3sOvTERwxqzjWkkt4fQ91R1QIijGBMUob6OwphIcB/QU0QWAWuBI1R1gIhcAkzE6RxuAHA/EAdchHPF7umqmisiPYFHcO56Vghcoaqrmv7XMKZ6dujJmMa7FVivqoOAm6pMGwCcj9Pfz71AoaoOxrkN5i/deaYC16jqUOD3wKNNktoYP9kehTHB9aWq7gP2iUg+8K47filwtIgkA8cCr4tI5Wvimz6mMTWzQmFMcPl24VDhM1yB8/8XBeS5eyPGhCU79GRM4+0DUhryQlUtADaKyDkA4hgYyHDGNJYVCmMaSVX3AN+KyDKc21vW1wXAZSKyGFgOnBXIfMY0lp0ea4wxpla2R2GMMaZWViiMMcbUygqFMcaYWlmhMMYYUysrFMYYY2plhcIYY0ytrFAYY4yplRUKY4wxtfp/c0heZJVir3kAAAAASUVORK5CYII=\n",
      "text/plain": [
       "<Figure size 432x288 with 1 Axes>"
      ]
     },
     "metadata": {
      "needs_background": "light"
     },
     "output_type": "display_data"
    }
   ],
   "source": [
    "from pandas.plotting import register_matplotlib_converters\n",
    "register_matplotlib_converters()\n",
    "\n",
    "hydrograph.q_sim.plot()"
   ]
  },
  {
   "cell_type": "code",
   "execution_count": 14,
   "metadata": {},
   "outputs": [
    {
     "name": "stdout",
     "output_type": "stream",
     "text": [
      "Max:  <xarray.DataArray 'q_sim' ()>\n",
      "array(89.70275121)\n",
      "Mean:  <xarray.DataArray 'q_sim' ()>\n",
      "array(40.47293208)\n",
      "Monthly means:  <xarray.DataArray 'q_sim' (month: 7, nbasins: 1)>\n",
      "array([[ 2.89125547],\n",
      "       [ 8.4227791 ],\n",
      "       [16.53605715],\n",
      "       [37.70563551],\n",
      "       [72.60713024],\n",
      "       [74.67078428],\n",
      "       [71.38016673]])\n",
      "Coordinates:\n",
      "    basin_name  (nbasins) object ...\n",
      "  * month       (month) int64 1 2 3 4 5 6 7\n",
      "Dimensions without coordinates: nbasins\n"
     ]
    }
   ],
   "source": [
    "print(\"Max: \", hydrograph.q_sim.max())\n",
    "print(\"Mean: \", hydrograph.q_sim.mean())\n",
    "print(\"Monthly means: \", hydrograph.q_sim.groupby('time.month').mean(dim='time'))"
   ]
  },
  {
   "cell_type": "markdown",
   "metadata": {},
   "source": [
    "Now, let's do a test: let's run the model again using the same parameters and check to see that the NSE is the same. \n",
    "\n",
    "First, lets extract the diagnostics from the optimized run, giving the calibration NSE."
   ]
  },
  {
   "cell_type": "code",
   "execution_count": 15,
   "metadata": {},
   "outputs": [
    {
     "data": {
      "text/plain": [
<<<<<<< HEAD
       "'observed data series,filename,DIAG_NASH_SUTCLIFFE,DIAG_RMSE,\\nHYDROGRAPH,/tmp/pywps_process_fd659m5e/Salmon-River-Near-Prince-George_meteo_daily.nc,0.486033,37.1449,\\n'"
=======
       "'observed data series,filename,DIAG_NASH_SUTCLIFFE,DIAG_RMSE,\\nHYDROGRAPH,/tmp/pywps_process_8va3eh76/input.nc,0.486033,37.1449,\\n'"
>>>>>>> 378b58ab
      ]
     },
     "execution_count": 15,
     "metadata": {},
     "output_type": "execute_result"
    }
   ],
   "source": [
    "diagnostics"
   ]
  },
  {
   "cell_type": "markdown",
   "metadata": {},
   "source": [
    "Run the GR4J-Cemaneige WPS:"
   ]
  },
  {
   "cell_type": "code",
   "execution_count": 16,
   "metadata": {},
   "outputs": [],
   "source": [
    "# Model configuration parameters\n",
    "config = dict(area=4250.6,\n",
    "    elevation=843.0,\n",
    "    latitude=54.4848,\n",
    "    longitude=-123.3659,\n",
    "    start_date=dt.datetime(1954, 1, 1),\n",
    "    duration=208,\n",
    "             )\n",
    "# Let's call the model with the timeseries, model parameters and other configuration parameters\n",
    "resp = wps.raven_gr4j_cemaneige(ts=str(ts), params=calibparams, **config)\n",
    "[hydrograph, storage, solution, diagnostics2, rv2] = resp.get(asobj=True)"
   ]
  },
  {
   "cell_type": "markdown",
   "metadata": {},
   "source": [
    "Now lets check to see if the diagnostics are the same."
   ]
  },
  {
   "cell_type": "code",
   "execution_count": 17,
   "metadata": {},
   "outputs": [
    {
     "data": {
      "text/plain": [
<<<<<<< HEAD
       "'observed data series,filename,DIAG_NASH_SUTCLIFFE,DIAG_RMSE,\\nHYDROGRAPH,/tmp/pywps_process_wo_9pzfl/Salmon-River-Near-Prince-George_meteo_daily.nc,0.486033,37.1449,\\n'"
=======
       "'observed data series,filename,DIAG_NASH_SUTCLIFFE,DIAG_RMSE,\\nHYDROGRAPH,/tmp/pywps_process_y12_bm6h/input.nc,0.486033,37.1449,\\n'"
>>>>>>> 378b58ab
      ]
     },
     "execution_count": 17,
     "metadata": {},
     "output_type": "execute_result"
    }
   ],
   "source": [
    "diagnostics2"
   ]
  }
 ],
 "metadata": {
  "kernelspec": {
   "display_name": "Python 3",
   "language": "python",
   "name": "python3"
  },
  "language_info": {
   "codemirror_mode": {
    "name": "ipython",
    "version": 3
   },
   "file_extension": ".py",
   "mimetype": "text/x-python",
   "name": "python",
   "nbconvert_exporter": "python",
   "pygments_lexer": "ipython3",
   "version": "3.6.7"
  }
 },
 "nbformat": 4,
 "nbformat_minor": 1
}<|MERGE_RESOLUTION|>--- conflicted
+++ resolved
@@ -11,7 +11,7 @@
   },
   {
    "cell_type": "code",
-   "execution_count": 9,
+   "execution_count": 1,
    "metadata": {},
    "outputs": [],
    "source": [
@@ -32,7 +32,7 @@
   },
   {
    "cell_type": "code",
-   "execution_count": 10,
+   "execution_count": 2,
    "metadata": {},
    "outputs": [],
    "source": [
@@ -77,7 +77,7 @@
   },
   {
    "cell_type": "code",
-   "execution_count": 11,
+   "execution_count": 3,
    "metadata": {},
    "outputs": [
     {
@@ -101,7 +101,7 @@
   },
   {
    "cell_type": "code",
-   "execution_count": 12,
+   "execution_count": 4,
    "metadata": {},
    "outputs": [
     {
@@ -124,7 +124,7 @@
        "    long_name:  Simulated outflows"
       ]
      },
-     "execution_count": 12,
+     "execution_count": 4,
      "metadata": {},
      "output_type": "execute_result"
     }
@@ -135,16 +135,16 @@
   },
   {
    "cell_type": "code",
-   "execution_count": 13,
-   "metadata": {},
-   "outputs": [
-    {
-     "data": {
-      "text/plain": [
-       "[<matplotlib.lines.Line2D at 0x7fdcea1ff518>]"
-      ]
-     },
-     "execution_count": 13,
+   "execution_count": 5,
+   "metadata": {},
+   "outputs": [
+    {
+     "data": {
+      "text/plain": [
+       "[<matplotlib.lines.Line2D at 0x7fbd4ee99c88>]"
+      ]
+     },
+     "execution_count": 5,
      "metadata": {},
      "output_type": "execute_result"
     },
@@ -170,7 +170,7 @@
   },
   {
    "cell_type": "code",
-   "execution_count": 14,
+   "execution_count": 6,
    "metadata": {},
    "outputs": [
     {
@@ -213,20 +213,16 @@
   },
   {
    "cell_type": "code",
-   "execution_count": 15,
-   "metadata": {},
-   "outputs": [
-    {
-     "data": {
-      "text/plain": [
-<<<<<<< HEAD
-       "'observed data series,filename,DIAG_NASH_SUTCLIFFE,DIAG_RMSE,\\nHYDROGRAPH,/tmp/pywps_process_fd659m5e/Salmon-River-Near-Prince-George_meteo_daily.nc,0.486033,37.1449,\\n'"
-=======
-       "'observed data series,filename,DIAG_NASH_SUTCLIFFE,DIAG_RMSE,\\nHYDROGRAPH,/tmp/pywps_process_8va3eh76/input.nc,0.486033,37.1449,\\n'"
->>>>>>> 378b58ab
-      ]
-     },
-     "execution_count": 15,
+   "execution_count": 7,
+   "metadata": {},
+   "outputs": [
+    {
+     "data": {
+      "text/plain": [
+       "'observed data series,filename,DIAG_NASH_SUTCLIFFE,DIAG_RMSE,\\nHYDROGRAPH,/tmp/pywps_process_pz1s4vs8/Salmon-River-Near-Prince-George_meteo_daily.nc,0.486033,37.1449,\\n'"
+      ]
+     },
+     "execution_count": 7,
      "metadata": {},
      "output_type": "execute_result"
     }
@@ -244,7 +240,7 @@
   },
   {
    "cell_type": "code",
-   "execution_count": 16,
+   "execution_count": 8,
    "metadata": {},
    "outputs": [],
    "source": [
@@ -270,20 +266,16 @@
   },
   {
    "cell_type": "code",
-   "execution_count": 17,
-   "metadata": {},
-   "outputs": [
-    {
-     "data": {
-      "text/plain": [
-<<<<<<< HEAD
-       "'observed data series,filename,DIAG_NASH_SUTCLIFFE,DIAG_RMSE,\\nHYDROGRAPH,/tmp/pywps_process_wo_9pzfl/Salmon-River-Near-Prince-George_meteo_daily.nc,0.486033,37.1449,\\n'"
-=======
-       "'observed data series,filename,DIAG_NASH_SUTCLIFFE,DIAG_RMSE,\\nHYDROGRAPH,/tmp/pywps_process_y12_bm6h/input.nc,0.486033,37.1449,\\n'"
->>>>>>> 378b58ab
-      ]
-     },
-     "execution_count": 17,
+   "execution_count": 9,
+   "metadata": {},
+   "outputs": [
+    {
+     "data": {
+      "text/plain": [
+       "'observed data series,filename,DIAG_NASH_SUTCLIFFE,DIAG_RMSE,\\nHYDROGRAPH,/tmp/pywps_process_g0iwrw_v/Salmon-River-Near-Prince-George_meteo_daily.nc,0.486033,37.1449,\\n'"
+      ]
+     },
+     "execution_count": 9,
      "metadata": {},
      "output_type": "execute_result"
     }
