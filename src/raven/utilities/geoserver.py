"""GeoServer interaction operations.

Working assumptions for this module:
* Point coordinates are passed as shapely.geometry.Point instances.
* BBox coordinates are passed as (lon1, lat1, lon2, lat2).
* Shapes (polygons) are passed as shapely.geometry.shape parsable objects.
* All functions that require a CRS have a CRS argument with a default set to WGS84.
* GEOSERVER_URL points to the GeoServer instance hosting all files.
* For legacy reasons, we also accept the `GEO_URL` environment variable.

TODO: Refactor to remove functions that are just 2-lines of code.
For example, many function's logic essentially consists in creating the layer name.
We could have a function that returns the layer name, and then other functions expect the layer name.
"""

import json
import os
import urllib.request
import warnings
from collections.abc import Iterable, Sequence
from pathlib import Path
from urllib.parse import urljoin

import fiona
import geopandas as gpd
import pandas as pd
from lxml import etree
from owslib.fes import PropertyIsLike
from owslib.wcs import WebCoverageService
from owslib.wfs import WebFeatureService
from requests import Request

try:
    from owslib.fes2 import Intersects
    from owslib.gml import Point as wfs_Point
except (ImportError, ModuleNotFoundError):
    warnings.warn("WFS point spatial filtering requires OWSLib>0.24.1.")
    Intersects = None
    wfs_Point = None

from .geo import determine_upstream_ids

# Can be set at runtime with `$ env RAVENPY_GEOSERVER_URL=https://xx.yy.zz/geoserver/ ...`.
# For legacy reasons, we also accept the `GEO_URL` environment variable.
GEOSERVER_URL = os.getenv(
    "RAVENPY_GEOSERVER_URL",
    os.getenv("GEO_URL", "https://pavics.ouranos.ca/geoserver/"),
)
if not GEOSERVER_URL.endswith("/"):
    GEOSERVER_URL = f"{GEOSERVER_URL}/"

# We store the contour of different HydroBASINS domains
hybas_dir = Path(__file__).parent.parent / "data" / "hydrobasins_domains"
hybas_pat = "hybas_lake_{domain}_lev01_v1c.zip"

# This could be inferred from existing files in hybas_dir
hybas_regions = ["na", "ar"]
hybas_domains = {dom: hybas_dir / hybas_pat.format(domain=dom) for dom in hybas_regions}


def _fix_server_url(server_url: str) -> str:
    if not server_url.endswith("/"):
        warnings.warn(
            "The GeoServer url should end with a slash. Appending it to the url."
        )
        return f"{server_url}/"
    return server_url


def _get_location_wfs(
    bbox: None
    | (
        tuple[
            str | float | int,
            str | float | int,
            str | float | int,
            str | float | int,
        ]
    ) = None,
    point: None
    | (
        tuple[
            str | float | int,
            str | float | int,
        ]
    ) = None,
    layer: str = None,
    geoserver: str = GEOSERVER_URL,
) -> dict:
    """
<<<<<<< HEAD
    Return leveled features from a hosted data set using bounding box coordinates and WFS 1.1.0 protocol.
=======
    Return levelled features from a hosted data set using bounding box coordinates and WFS 1.1.0 protocol.
>>>>>>> 4fa8111d

    For geographic rasters, subsetting is based on WGS84 (Long, Lat) boundaries.
    If not geographic, subsetting based on projected coordinate system (Easting, Northing) boundaries.

    Parameters
    ----------
    bbox : tuple of [str or float or int, str or float or int, str or float or int, str or float or int], optional
        Geographic coordinates of the bounding box (left, down, right, up).
    point : tuple of [str or float or int, str or float or int], optional
        Geographic coordinates of an intersecting point (lon, lat).
    layer : str
        The WFS/WMS layer name requested.
    geoserver : str
        The address of the geoserver housing the layer to be queried. Default: https://pavics.ouranos.ca/geoserver/.

    Returns
    -------
    dict
        A GeoJSON-derived dictionary of vector features (FeatureCollection).
    """
    geoserver = _fix_server_url(geoserver)

    wfs = WebFeatureService(url=urljoin(geoserver, "wfs"), version="2.0.0", timeout=30)

    if bbox and point:
        raise NotImplementedError("Provide either 'bbox' or 'point'.")
    if bbox:
        kwargs = dict(bbox=bbox)
    elif point:
        p = wfs_Point(
            id="feature",
            srsName="http://www.opengis.net/gml/srs/epsg.xml#4326",
            pos=point,
        )
        f = Intersects(propertyname="the_geom", geometry=p)
        intersects = f.toXML()
        kwargs = dict(filter=intersects)
    else:
        raise ValueError()

    resp = wfs.getfeature(
        typename=layer, outputFormat="application/json", method="POST", **kwargs
    )

    data = json.loads(resp.read())
    return data


def _get_feature_attributes_wfs(
    attribute: Sequence[str],
    layer: str = None,
    geoserver: str = GEOSERVER_URL,
) -> str:
    """
    Return WFS GetFeature URL request for attribute values.

    Making this request will return a JSON response.

    Parameters
    ----------
    attribute : list
        Attribute/field names.
    layer : str
        Name of geographic layer queried.
    geoserver : str
        The address of the geoserver housing the layer to be queried. Default: https://pavics.ouranos.ca/geoserver/.

    Returns
    -------
    str
        WFS request URL.

    Notes
    -----
    Non-existent attributes will raise a cryptic DriverError from fiona.
    """
    geoserver = _fix_server_url(geoserver)

    params = dict(
        service="WFS",
        version="2.0.0",
        request="GetFeature",
        typename=layer,
        outputFormat="application/json",
        propertyName=",".join(attribute),
    )

    return Request("GET", url=urljoin(geoserver, "wfs"), params=params).prepare().url


def _filter_feature_attributes_wfs(
    attribute: str,
    value: str | float | int,
    layer: str,
    geoserver: str = GEOSERVER_URL,
) -> str:
    """
    Return WFS GetFeature URL request filtering geographic features based on a property's value.

    Parameters
    ----------
    attribute : str
        Attribute/field name.
<<<<<<< HEAD
    value : Union[str, float, int]
=======
    value : str or float or int
>>>>>>> 4fa8111d
        Value for attribute queried.
    layer : str
        Name of geographic layer queried.
    geoserver : str
        The address of the geoserver housing the layer to be queried. Default: https://pavics.ouranos.ca/geoserver/.

    Returns
    -------
    str
        WFS request URL.
    """
    geoserver = _fix_server_url(geoserver)

    try:
        attribute = str(attribute)
        value = str(value)

    except ValueError:
        raise Exception("Unable to cast attribute/filter to string.")

    filter_request = PropertyIsLike(propertyname=attribute, literal=value, wildCard="*")
    filterxml = etree.tostring(filter_request.toXML()).decode("utf-8")
    params = dict(
        service="WFS",
        version="1.1.0",
        request="GetFeature",
        typename=layer,
        outputFormat="application/json",
        filter=filterxml,
    )

    return Request("GET", url=urljoin(geoserver, "wfs"), params=params).prepare().url


<<<<<<< HEAD
=======
def _determine_upstream_ids(
    fid: str,
    df: pd.DataFrame,
    *,
    basin_field: str,
    downstream_field: str,
    basin_family: str | None = None,
) -> pd.DataFrame:
    """
    Return a list of upstream features by evaluating the downstream networks.

    Parameters
    ----------
    fid : str
        feature ID of the downstream feature of interest.
    df : pd.DataFrame
        A Dataframe comprising the watershed attributes.
    basin_field : str
        The field used to determine the id of the basin according to hydro project.
    downstream_field : str
        The field identifying the downstream subbasin for the hydro project.
    basin_family : str, optional
        Regional watershed code (For HydroBASINS dataset).

    Returns
    -------
    pd.DataFrame
        Basins ids including `fid` and its upstream contributors.
    """

    def upstream_ids(bdf, bid):
        return bdf[bdf[downstream_field] == bid][basin_field]

    # Note: Hydro Routing `SubId` is a float for some reason and Python float != GeoServer double. Cast them to int.
    if isinstance(fid, float):
        fid = int(fid)
        df[basin_field] = df[basin_field].astype(int)
        df[downstream_field] = df[downstream_field].astype(int)

    # Locate the downstream feature
    ds = df.set_index(basin_field).loc[fid]
    if basin_family is not None:
        # Do a first selection on the main basin ID of the downstream feature.
        sub = df[df[basin_family] == ds[basin_family]]
    else:
        sub = None

    # Find upstream basins
    up = [fid]
    for b in up:
        tmp = upstream_ids(sub if sub is not None else df, b)
        if len(tmp):
            up.extend(tmp)

    return (
        sub[sub[basin_field].isin(up)]
        if sub is not None
        else df[df[basin_field].isin(up)]
    )


>>>>>>> 4fa8111d
def get_raster_wcs(
    coordinates: Iterable | Sequence[float | str],
    geographic: bool = True,
    layer: str = None,
    geoserver: str = GEOSERVER_URL,
) -> bytes:
    """
    Return a subset of a raster image from the local GeoServer via WCS 2.0.1 protocol.

    For geographic raster grids, subsetting is based on WGS84 (Long, Lat) boundaries.
    If not geographic, subsetting based on projected coordinate system (Easting, Northing) boundaries.

    Parameters
    ----------
    coordinates : Sequence of int or float or str
        Geographic coordinates of the bounding box (left, down, right, up).
    geographic : bool
        If True, uses "Long" and "Lat" in WCS call. Otherwise, uses "E" and "N".
    layer : str
        Layer name of raster exposed on GeoServer instance, e.g. 'public:CEC_NALCMS_LandUse_2010'.
    geoserver : str
        The address of the geoserver housing the layer to be queried. Default: https://pavics.ouranos.ca/geoserver/.

    Returns
    -------
    bytes
        A GeoTIFF array.
    """
    geoserver = _fix_server_url(geoserver)

    (left, down, right, up) = coordinates

    if geographic:
        x, y = "Long", "Lat"
    else:
        x, y = "E", "N"

    wcs = WebCoverageService(url=urljoin(geoserver, "ows"), version="2.0.1")

    try:
        resp = wcs.getCoverage(
            identifier=[layer],
            format="image/tiff",
            subsets=[(x, left, right), (y, down, up)],
            timeout=300,
        )

    except Exception:
        raise

    data = resp.read()

    try:
        etree.fromstring(data)
        # The response is an XML file describing the server error.
        raise ChildProcessError(data)

    except etree.XMLSyntaxError:
        # The response is the DEM array.
        return data


# ~~~~ HydroBASINS functions ~~~~ #


def hydrobasins_upstream(feature: dict, domain: str) -> pd.DataFrame:
    """
<<<<<<< HEAD
    Return a list of hydrobasins features located upstream.
=======
    Return a list of HydroBASINS features located upstream.
>>>>>>> 4fa8111d

    Parameters
    ----------
    feature : dict
        Basin feature attributes, including the fields ["HYBAS_ID", "NEXT_DOWN", "MAIN_BAS"].
    domain : {"na", "ar"}
        Domain of the feature, North America or Arctic.

    Returns
    -------
    pandas.Series
        Basins ids including `fid` and its upstream contributors.
    """
    basin_field = "HYBAS_ID"
    downstream_field = "NEXT_DOWN"
    basin_family = "MAIN_BAS"

    # This does not work with `wfs.getfeature`. No filtering occurs when asking for specific attributes.
    # wfs = WebFeatureService(url=urljoin(geoserver, "wfs"), version="2.0.0", timeout=30)
    # layer = f"public:USGS_HydroBASINS_{'lake_' if lakes else ''}{domain}_lev{str(level).zfill(2)}"
    # filter = PropertyIsEqualTo(propertyname=basin_family, literal=feature[basin_family])

    # Fetch all features in the same basin
    request_url = filter_hydrobasins_attributes_wfs(
        attribute=basin_family, value=feature[basin_family], domain=domain
    )
    with urllib.request.urlopen(url=request_url) as req:
        df = gpd.read_file(filename=req, engine="pyogrio")

    # Filter upstream watersheds
    return determine_upstream_ids(
        fid=feature[basin_field],
        df=df,
        basin_field=basin_field,
        downstream_field=downstream_field,
    )


def hydrobasins_aggregate(gdf: pd.DataFrame) -> pd.DataFrame:
    """
    Aggregate multiple HydroBASINS watersheds into a single geometry.

    Parameters
    ----------
    gdf : pd.DataFrame
        Watershed attributes indexed by HYBAS_ID.

    Returns
    -------
    pandas.DataFrame
    """
    i0 = gdf.index[0]

    # TODO: Review. Not sure it all makes sense. --> Looks fine to me? (TJS)
    def aggfunc(x):
        if x.name in ["COAST", "DIST_MAIN", "DIST_SINK"]:
            return x.min()
        elif x.name in ["SUB_AREA", "LAKE"]:
            return x.sum()
        else:
            return x.loc[i0]

    # Buffer function to fix invalid geometries
    gdf["geometry"] = gdf.buffer(0)

    return gdf.dissolve(by="MAIN_BAS", aggfunc=aggfunc)


def select_hybas_domain(
    bbox: tuple[int | float, int | float, int | float, int | float] | None = None,
    point: tuple[int | float, int | float] | None = None,
) -> str:
    """
    Provided a given coordinate or boundary box, return the domain name of the geographic region the coordinate is located within.

    Parameters
    ----------
    bbox : tuple of [int or float, int or float, int or float, int or float], optional
        Geographic coordinates of the bounding box (left, down, right, up).
    point : tuple[int or float, int or float], optional
        Geographic coordinates of an intersecting point (lon, lat).

    Returns
    -------
    str
        The domain that the coordinate falls within. Possible results: "na", "ar".
    """
    if bbox and point:
        raise NotImplementedError("Provide either 'bbox' or 'point'.")
    if point:
        bbox = point * 2

    for dom, fn in hybas_domains.items():
        with open(fn, "rb") as f:
            zf = fiona.io.ZipMemoryFile(f)
            coll = zf.open(fn.stem + ".shp")
            for _ in coll.filter(bbox=bbox):
                return dom

    raise LookupError(f"Could not find feature containing bbox: {bbox}.")


def filter_hydrobasins_attributes_wfs(
    attribute: str,
    value: str | float | int,
    domain: str,
    geoserver: str = GEOSERVER_URL,
) -> str:
    """
    Return a URL that formats and returns a remote GetFeatures request from the USGS HydroBASINS dataset.

    For geographic raster grids, subsetting is based on WGS84 (Long, Lat) boundaries.
    If not geographic, subsetting based on projected coordinate system (Easting, Northing) boundaries.

    Parameters
    ----------
    attribute : str
        Attribute/field to be queried.
    value : str or float or int
        Value for attribute queried.
    domain : {"na", "ar"}
        The domain of the HydroBASINS data.
    geoserver : str
        The address of the geoserver housing the layer to be queried.
        Default: https://pavics.ouranos.ca/geoserver/.

    Returns
    -------
    str
        URL to the GeoJSON-encoded WFS response.
    """
    geoserver = _fix_server_url(geoserver)

    lakes = True
    level = 12

    layer = f"public:USGS_HydroBASINS_{'lake_' if lakes else ''}{domain}_lev{str(level).zfill(2)}"
    q = _filter_feature_attributes_wfs(
        attribute=attribute, value=value, layer=layer, geoserver=geoserver
    )

    return q


def get_hydrobasins_location_wfs(
    coordinates: tuple[
        str | float | int,
        str | float | int,
    ],
    domain: str = None,
<<<<<<< HEAD
    geoserver: str = GEOSERVER_URL,
) -> dict:
=======
    geoserver: str = GEO_URL,
) -> str:
>>>>>>> 4fa8111d
    """
    Return features from the USGS HydroBASINS data set using bounding box coordinates.

    For geographic raster grids, subsetting is based on WGS84 (Long, Lat) boundaries.
    If not geographic, subsetting based on projected coordinate system (Easting, Northing) boundaries.

    Parameters
    ----------
    coordinates : tuple of [str or float or int, str or float or int]
        Geographic coordinates of the bounding box (left, down, right, up).
    domain : {"na", "ar"}
        The domain of the HydroBASINS data.
    geoserver : str
        The address of the geoserver housing the layer to be queried.
        Default: https://pavics.ouranos.ca/geoserver/.

    Returns
    -------
    dict
        A GeoJSON-encoded vector feature.
    """
    geoserver = _fix_server_url(geoserver)

    lakes = True
    level = 12
    layer = f"public:USGS_HydroBASINS_{'lake_' if lakes else ''}{domain}_lev{str(level).zfill(2)}"
    if not wfs_Point and not Intersects:
        data = _get_location_wfs(bbox=coordinates * 2, layer=layer, geoserver=geoserver)
    else:
        data = _get_location_wfs(point=coordinates, layer=layer, geoserver=geoserver)

    return data


# ~~~~ Hydro Routing ~~~~ #


def hydro_routing_upstream(
    fid: str | float | int,
    level: int = 12,
    lakes: str = "1km",
    geoserver: str = GEOSERVER_URL,
) -> pd.Series:
    """
    Return a list of hydro routing features located upstream.

    Parameters
    ----------
    fid : str or float or int
        Basin feature ID code of the downstream feature.
    level : int
        Level of granularity requested for the lakes vector (range(7,13)). Default: 12.
    lakes : {"1km", "all"}
        Query the version of dataset with lakes under 1km in width removed ("1km") or return all lakes ("all").
    geoserver : str
        The address of the geoserver housing the layer to be queried. Default: https://pavics.ouranos.ca/geoserver/.

    Returns
    -------
    pandas.Series
        Basins ids including `fid` and its upstream contributors.
    """
    geoserver = _fix_server_url(geoserver)

    wfs = WebFeatureService(url=urljoin(geoserver, "wfs"), version="2.0.0", timeout=30)
    layer = f"public:routing_{lakes}Lakes_{str(level).zfill(2)}"

    # Get attributes necessary to identify upstream watersheds
    resp = wfs.getfeature(
        typename=layer,
        propertyname=["SubId", "DowSubId"],
        outputFormat="application/json",
    )
    df = gpd.read_file(resp)

    # Identify upstream features
    df_upstream = determine_upstream_ids(
        fid=fid,
        df=df,
        basin_field="SubId",
        downstream_field="DowSubId",
    )

    # Fetch upstream features
    resp = wfs.getfeature(
        typename=layer,
        featureid=df_upstream["id"].tolist(),
        outputFormat="application/json",
    )

    return gpd.read_file(resp.read().decode())


def get_hydro_routing_attributes_wfs(
    attribute: Sequence[str],
    level: int = 12,
    lakes: str = "1km",
    geoserver: str = GEOSERVER_URL,
) -> str:
    """
    Return a URL that formats and returns a remote GetFeatures request from hydro routing dataset.

    For geographic rasters, subsetting is based on WGS84 (Long, Lat) boundaries.
    If not geographic, subsetting based on projected coordinate system (Easting, Northing) boundaries.

    Parameters
    ----------
    attribute : list
        Attributes/fields to be queried.
    level : int
        Level of granularity requested for the lakes vector (range(7,13)). Default: 12.
    lakes : {"1km", "all"}
        Query the version of dataset with lakes under 1km in width removed ("1km") or return all lakes ("all").
    geoserver : str
        The address of the geoserver housing the layer to be queried. Default: https://pavics.ouranos.ca/geoserver/.

    Returns
    -------
    str
        URL to the GeoJSON-encoded WFS response.
    """
    geoserver = _fix_server_url(geoserver)

    layer = f"public:routing_{lakes}Lakes_{str(level).zfill(2)}"
    return _get_feature_attributes_wfs(
        attribute=attribute, layer=layer, geoserver=geoserver
    )


def filter_hydro_routing_attributes_wfs(
    attribute: str = None,
    value: str | float | int = None,
    level: int = 12,
    lakes: str = "1km",
    geoserver: str = GEOSERVER_URL,
) -> str:
    """
    Return a URL that formats and returns a remote GetFeatures request from hydro routing dataset.

    For geographic rasters, subsetting is based on WGS84 (Long, Lat) boundaries.
    If not geographic, subsetting based on projected coordinate system (Easting, Northing) boundaries.

    Parameters
    ----------
    attribute : list
        Attributes/fields to be queried.
    value : str or int or float
        The requested value for the attribute.
    level : int
        Level of granularity requested for the lakes vector (range(7,13)). Default: 12.
    lakes : {"1km", "all"}
        Query the version of dataset with lakes under 1km in width removed ("1km") or return all lakes ("all").
    geoserver : str
        The address of the geoserver housing the layer to be queried. Default: https://pavics.ouranos.ca/geoserver/.

    Returns
    -------
    str
        URL to the GeoJSON-encoded WFS response.
    """
    geoserver = _fix_server_url(geoserver)

    layer = f"public:routing_{lakes}Lakes_{str(level).zfill(2)}"
    return _filter_feature_attributes_wfs(
        attribute=attribute, value=value, layer=layer, geoserver=geoserver
    )


def get_hydro_routing_location_wfs(
    coordinates: tuple[
        int | float | str,
        str | float | int,
    ],
    lakes: str,
    level: int = 12,
    geoserver: str = GEOSERVER_URL,
) -> dict:
    """
    Return features from the hydro routing data set using bounding box coordinates.

    For geographic rasters, subsetting is based on WGS84 (Long, Lat) boundaries.
    If not geographic, subsetting based on projected coordinate system (Easting, Northing) boundaries.

    Parameters
    ----------
    coordinates : tuple  of [str or float or int, str or float or int]
        Geographic coordinates of the bounding box (left, down, right, up).
    lakes : {"1km", "all"}
        Query the version of dataset with lakes under 1km in width removed ("1km") or return all lakes ("all").
    level : int
        Level of granularity requested for the lakes vector (range(7,13)). Default: 12.
    geoserver : str
        The address of the geoserver housing the layer to be queried. Default: https://pavics.ouranos.ca/geoserver/.

    Returns
    -------
    dict
        A GeoJSON-derived dictionary of vector features (FeatureCollection).
    """
    geoserver = _fix_server_url(geoserver)

    layer = f"public:routing_{lakes}Lakes_{str(level).zfill(2)}"

    if not wfs_Point and not Intersects:
        data = _get_location_wfs(bbox=coordinates * 2, layer=layer, geoserver=geoserver)
    else:
        data = _get_location_wfs(point=coordinates, layer=layer, geoserver=geoserver)

    return data<|MERGE_RESOLUTION|>--- conflicted
+++ resolved
@@ -88,11 +88,7 @@
     geoserver: str = GEOSERVER_URL,
 ) -> dict:
     """
-<<<<<<< HEAD
-    Return leveled features from a hosted data set using bounding box coordinates and WFS 1.1.0 protocol.
-=======
     Return levelled features from a hosted data set using bounding box coordinates and WFS 1.1.0 protocol.
->>>>>>> 4fa8111d
 
     For geographic rasters, subsetting is based on WGS84 (Long, Lat) boundaries.
     If not geographic, subsetting based on projected coordinate system (Easting, Northing) boundaries.
@@ -196,11 +192,7 @@
     ----------
     attribute : str
         Attribute/field name.
-<<<<<<< HEAD
-    value : Union[str, float, int]
-=======
     value : str or float or int
->>>>>>> 4fa8111d
         Value for attribute queried.
     layer : str
         Name of geographic layer queried.
@@ -235,70 +227,6 @@
     return Request("GET", url=urljoin(geoserver, "wfs"), params=params).prepare().url
 
 
-<<<<<<< HEAD
-=======
-def _determine_upstream_ids(
-    fid: str,
-    df: pd.DataFrame,
-    *,
-    basin_field: str,
-    downstream_field: str,
-    basin_family: str | None = None,
-) -> pd.DataFrame:
-    """
-    Return a list of upstream features by evaluating the downstream networks.
-
-    Parameters
-    ----------
-    fid : str
-        feature ID of the downstream feature of interest.
-    df : pd.DataFrame
-        A Dataframe comprising the watershed attributes.
-    basin_field : str
-        The field used to determine the id of the basin according to hydro project.
-    downstream_field : str
-        The field identifying the downstream subbasin for the hydro project.
-    basin_family : str, optional
-        Regional watershed code (For HydroBASINS dataset).
-
-    Returns
-    -------
-    pd.DataFrame
-        Basins ids including `fid` and its upstream contributors.
-    """
-
-    def upstream_ids(bdf, bid):
-        return bdf[bdf[downstream_field] == bid][basin_field]
-
-    # Note: Hydro Routing `SubId` is a float for some reason and Python float != GeoServer double. Cast them to int.
-    if isinstance(fid, float):
-        fid = int(fid)
-        df[basin_field] = df[basin_field].astype(int)
-        df[downstream_field] = df[downstream_field].astype(int)
-
-    # Locate the downstream feature
-    ds = df.set_index(basin_field).loc[fid]
-    if basin_family is not None:
-        # Do a first selection on the main basin ID of the downstream feature.
-        sub = df[df[basin_family] == ds[basin_family]]
-    else:
-        sub = None
-
-    # Find upstream basins
-    up = [fid]
-    for b in up:
-        tmp = upstream_ids(sub if sub is not None else df, b)
-        if len(tmp):
-            up.extend(tmp)
-
-    return (
-        sub[sub[basin_field].isin(up)]
-        if sub is not None
-        else df[df[basin_field].isin(up)]
-    )
-
-
->>>>>>> 4fa8111d
 def get_raster_wcs(
     coordinates: Iterable | Sequence[float | str],
     geographic: bool = True,
@@ -366,11 +294,7 @@
 
 def hydrobasins_upstream(feature: dict, domain: str) -> pd.DataFrame:
     """
-<<<<<<< HEAD
-    Return a list of hydrobasins features located upstream.
-=======
     Return a list of HydroBASINS features located upstream.
->>>>>>> 4fa8111d
 
     Parameters
     ----------
@@ -521,13 +445,8 @@
         str | float | int,
     ],
     domain: str = None,
-<<<<<<< HEAD
     geoserver: str = GEOSERVER_URL,
 ) -> dict:
-=======
-    geoserver: str = GEO_URL,
-) -> str:
->>>>>>> 4fa8111d
     """
     Return features from the USGS HydroBASINS data set using bounding box coordinates.
 
