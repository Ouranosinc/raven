--- conflicted
+++ resolved
@@ -112,11 +112,7 @@
     touches : bool
         Whether to include cells that intersect the geometry or not. Default: True.
     fill_with_nodata : bool
-<<<<<<< HEAD
-        Whether to keep pixel values for regions outside of shape or set as nodata or not. Default: True.
-=======
         Whether to keep pixel values for regions outside shape or set as nodata or not. Default: True.
->>>>>>> 4fa8111d
     padded : bool
         Whether to add a half-pixel buffer to shape before masking or not. Default: True.
     raster_compression : str
@@ -215,11 +211,7 @@
     ----------
     vector : str or Path
         Path to a file containing a valid vector layer.
-<<<<<<< HEAD
-    projected : Union[str, Path]
-=======
     projected : str or Path
->>>>>>> 4fa8111d
         Path to a file to be written.
     source_crs : str or dict or CRS
         Projection identifier (proj4) for the source geometry, Default: '+proj=longlat +datum=WGS84 +no_defs'.
