import logging
import tempfile
from pathlib import Path
from typing import Union

import numpy as np
import rasterio
from osgeo.gdal import Dataset, DEMProcessing
from shapely.geometry import GeometryCollection, MultiPolygon, Polygon, shape

from raven.utilities.geo import generic_raster_clip

# See: https://kokoalberti.com/articles/geotiff-compression-optimization-guide/
# or 'compress=deflate' or 'compress=zstd' or 'compress=lerc' or others
GDAL_TIFF_COMPRESSION_OPTION = "compress=lzw"

LOGGER = logging.getLogger("RavenPy")

PolygonType = Union[Polygon, MultiPolygon, GeometryCollection]

<<<<<<< HEAD
def geom_prop(geom: Union[Polygon, MultiPolygon, GeometryCollection]) -> dict:
=======

def geom_prop(geom: PolygonType) -> dict:
>>>>>>> 4fa8111d
    """
    Return a dictionary of geometry properties.

    Parameters
    ----------
    geom : Polygon or MultiPolygon or GeometryCollection
        Geometry to analyze.

    Returns
    -------
    dict
        Dictionary storing polygon area, centroid location, perimeter and gravelius shape index.

    Notes
    -----
    Some of the properties should be computed using an equal-area projection.
    """

    geom = shape(geom)
    lon, lat = geom.centroid.x, geom.centroid.y
    if (lon > 180) or (lon < -180) or (lat > 90) or (lat < -90):
        LOGGER.warning("Shape centroid is not in decimal degrees.")
    area = geom.area
    length = geom.length
    gravelius = length / 2 / np.sqrt(np.pi * area)

    # JSON serializable output
    properties = {
        "area": area,
        "centroid": (lon, lat),
        "perimeter": length,
        "gravelius": float(gravelius),
    }
    return properties


SingleMultiPolygonType = Union[
    Polygon, MultiPolygon, list[Union[Polygon, MultiPolygon]]
]


def dem_prop(
    dem: str | Path,
    geom: SingleMultiPolygonType | None = None,
    directory: str | Path | None = None,
) -> dict[str, float]:
    """
    Return raster properties for each geometry.

    This

    Parameters
    ----------
    dem : str or Path
        DEM raster in reprojected coordinates.
    geom : Polygon or MultiPolygon or List[Polygon or MultiPolygon]
        Geometry over which aggregate properties will be computed. If None compute properties over entire raster.
    directory : str or Path
        Folder to save the GDAL terrain analysis outputs.

    Returns
    -------
    dict
        Dictionary storing mean elevation [m], slope [deg] and aspect [deg] as float.
    """

    fns = dict()
    fns["dem"] = (
        tempfile.NamedTemporaryFile(
            prefix="dem", suffix=".tiff", dir=directory, delete=False
        ).name
        if geom is not None
        else dem
    )
    for key in ["slope", "aspect"]:
        fns[key] = tempfile.NamedTemporaryFile(
            prefix=key, suffix=".tiff", dir=directory, delete=False
        ).name

    # Clip to relevant area or read original raster
    if geom is None:
        with rasterio.open(dem) as f:
            elevation = f.read(1, masked=True)
    else:
        generic_raster_clip(raster=dem, output=fns["dem"], geometry=geom)
        with rasterio.open(fns["dem"]) as f:
            elevation = f.read(1, masked=True)

    # Compute slope
    slope = gdal_slope_analysis(fns["dem"], set_output=fns["slope"])

    # Compute aspect
    aspect = gdal_aspect_analysis(fns["dem"], set_output=fns["aspect"])
    aspect_mean = circular_mean_aspect(aspect)

    # JSON serializable output
    properties = {
        "elevation": float(elevation.mean()),
        "slope": float(slope.mean()),
        "aspect": float(aspect_mean),
    }
    return properties


def gdal_slope_analysis(
    dem: str | Path,
    set_output: str | Path | None = None,
    units: str = "degree",
) -> np.ndarray:
    """
    Return the slope of the terrain from the DEM.

    The slope is the magnitude of the gradient of the elevation.

    Parameters
    ----------
    dem : str or Path
        The path to file storing DEM.
    set_output : str or Path, optional
        If set to a valid filepath, will write to this path, otherwise will use an in-memory gdal.Dataset.
    units : str
        Slope units. Default: 'degree'.

    Returns
    -------
    np.ndarray
        Slope array.

    Notes
    -----
    Ensure that the DEM is in a *projected coordinate*, not a geographic coordinate system, so that the
    horizontal scale is the same as the vertical scale (m).
    """
    if isinstance(dem, Path):
        dem = str(dem)
    if set_output:
        if isinstance(set_output, (str, Path)):
            set_output = str(set_output)
            DEMProcessing(
                set_output,
                dem,
                "slope",
                slopeFormat=units,
                format="GTiff",
                band=1,
                creationOptions=[GDAL_TIFF_COMPRESSION_OPTION],
            )
            with rasterio.open(set_output) as src:
                return np.ma.masked_values(src.read(1), value=-9999)
        else:
            raise ValueError()
    else:
        set_output = DEMProcessing(
            "",
            dem,
            "slope",
            slopeFormat=units,
            format="MEM",
            band=1,
        )
        return np.ma.masked_values(set_output.ReadAsArray(), value=-9999)


ArrayType = Union[np.ndarray, Dataset]


def gdal_aspect_analysis(
    dem: str | Path,
    set_output: str | Path | bool = False,
    flat_values_are_zero: bool = False,
<<<<<<< HEAD
) -> Union[np.ndarray, Dataset]:
    """
    Return the aspect of the terrain from the DEM.
=======
) -> ArrayType:
    """Return the aspect of the terrain from the DEM.
>>>>>>> 4fa8111d

    The aspect is the compass direction of the steepest slope (0: North, 90: East, 180: South, 270: West).

    Parameters
    ----------
    dem : str or Path
        The path to file storing DEM.
    set_output : str or Path or bool
        If set to a valid filepath, will write to this path, otherwise will use an in-memory gdal.Dataset.
    flat_values_are_zero : bool
        Designate flat values with value zero. Default: -9999.

    Returns
    -------
    numpy.ndarray or xarray.Dataset
        Aspect array.

    Notes
    -----
    Ensure that the DEM is in a *projected coordinate*, not a geographic coordinate system, so that the
    horizontal scale is the same as the vertical scale (m).
    """
    if isinstance(dem, Path):
        dem = str(dem)
    if set_output:
        if isinstance(set_output, (str, Path)):
            set_output = str(set_output)
            DEMProcessing(
                destName=set_output,
                srcDS=dem,
                processing="aspect",
                zeroForFlat=flat_values_are_zero,
                format="GTiff",
                band=1,
                creationOptions=[GDAL_TIFF_COMPRESSION_OPTION],
            )
            with rasterio.open(set_output) as src:
                return np.ma.masked_values(src.read(1), value=-9999)
        else:
            raise ValueError()

    else:
        set_output = DEMProcessing(
            destName="",
            srcDS=dem,
            processing="aspect",
            zeroForFlat=flat_values_are_zero,
            format="MEM",
            band=1,
        )
        return np.ma.masked_values(set_output.ReadAsArray(), value=-9999)


def circular_mean_aspect(angles: np.ndarray) -> np.ndarray:
    """
    Return the mean angular aspect based on circular arithmetic approach.

    Parameters
    ----------
    angles : np.ndarray
        Array of aspect angles.

    Returns
    -------
    np.ndarray
        Circular mean of aspect array.
    """
    # Circular statistics needed for mean angular aspect
    # Example from: https://gis.stackexchange.com/a/147135/65343

    n = len(angles)
    sine_mean = np.divide(np.sum(np.sin(np.radians(np.ma.masked_array(angles)))), n)
    cosine_mean = np.divide(np.sum(np.cos(np.radians(np.ma.masked_array(angles)))), n)
    vector_mean = np.arctan2(sine_mean, cosine_mean)
    degrees = np.degrees(vector_mean)

    if degrees < 0:
        return degrees + 360
    return degrees<|MERGE_RESOLUTION|>--- conflicted
+++ resolved
@@ -18,12 +18,8 @@
 
 PolygonType = Union[Polygon, MultiPolygon, GeometryCollection]
 
-<<<<<<< HEAD
-def geom_prop(geom: Union[Polygon, MultiPolygon, GeometryCollection]) -> dict:
-=======
 
 def geom_prop(geom: PolygonType) -> dict:
->>>>>>> 4fa8111d
     """
     Return a dictionary of geometry properties.
 
@@ -194,14 +190,8 @@
     dem: str | Path,
     set_output: str | Path | bool = False,
     flat_values_are_zero: bool = False,
-<<<<<<< HEAD
-) -> Union[np.ndarray, Dataset]:
-    """
-    Return the aspect of the terrain from the DEM.
-=======
 ) -> ArrayType:
     """Return the aspect of the terrain from the DEM.
->>>>>>> 4fa8111d
 
     The aspect is the compass direction of the steepest slope (0: North, 90: East, 180: South, 270: West).
 
