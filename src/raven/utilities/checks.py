"""Checks for various geospatial and IO conditions."""

import collections
import logging
import warnings
from collections.abc import Sequence
from pathlib import Path
from typing import Any, Union

import fiona
import rasterio
from pyproj import CRS
from pyproj.exceptions import CRSError
from shapely.geometry import GeometryCollection, MultiPolygon, Point, shape

import raven.utilities.io as io
from shapely.geometry.base import BaseGeometry

LOGGER = logging.getLogger("RavenPy")


<<<<<<< HEAD
def single_file_check(file_list: Sequence[Union[str, Path]]) -> Any:
    """
    Return the first element of a file list.

    Raise an error if the list is empty or contains more than one element.
=======
def single_file_check(file_list: Sequence[str | Path]) -> Any:
    """
    Return the first element of a file list and raise an error if the list is empty or contains more than one element.
>>>>>>> 4fa8111d

    Parameters
    ----------
    file_list : Sequence of str or Path
        A list of files.
    """
    if isinstance(file_list, (str, Path)):
        return file_list

    try:
        if len(file_list) > 1:
            msg = "Multi-file handling for file is not supported. Exiting."
            raise NotImplementedError(msg)
        elif len(file_list) == 0:
            msg = "No files found. Exiting."
            raise FileNotFoundError(msg)
        return file_list[0]
    except (FileNotFoundError, NotImplementedError) as e:
        LOGGER.error(e)
        raise


def boundary_check(
    *args: str | Path,
    max_y: int | float = 60,
    min_y: int | float = -60,
) -> None:
    r"""
<<<<<<< HEAD
    Verify that boundaries do not exceed specific latitudes for geographic coordinate data.

    Emit a UserWarning if so.
=======
    Verify that boundaries do not exceed specific latitudes for geographic coordinate data. Emit a UserWarning if so.
>>>>>>> 4fa8111d

    Parameters
    ----------
    *args : Sequence of str or Path
        str or Path to files.
    max_y : int or float
        Maximum value allowed for latitude. Default: 60.
    min_y : int or float
        Minimum value allowed for latitude. Default: -60.
    """
    vectors = (".gml", ".shp", ".geojson", ".gpkg", ".json")
    rasters = (".tif", ".tiff")

    for file in args:
        file = Path(file)

        try:
            if file.suffix.lower() in vectors:
                src = fiona.open(file, "r")
            elif file.suffix.lower() in rasters:
                src = rasterio.open(file, "r")
            else:
                raise FileNotFoundError()

            try:
                geographic = CRS(src.crs).is_geographic
            except CRSError:
                geographic = True
            src_min_y, src_max_y = src.bounds[1], src.bounds[3]
            if geographic and (src_max_y > max_y or src_min_y < min_y):
                msg = f"Vector {file} contains geometries in high latitudes. Verify choice of projected CRS is appropriate for analysis."
                LOGGER.warning(msg)
                warnings.warn(msg, UserWarning)
            if not geographic:
                msg = f"Vector {file} is not in a geographic coordinate system."
                LOGGER.warning(msg)
                warnings.warn(msg, UserWarning)
            src.close()

        except FileNotFoundError:
            msg = f"Unable to read boundaries from {file}"
            LOGGER.error(msg)
            raise
    return


def multipolygon_check(geom: GeometryCollection) -> None:
    """
<<<<<<< HEAD
    Perform a check to verify a geometry is a MultiPolygon.
=======
    Perform a check to verify a geometry is a MultiPolygon
>>>>>>> 4fa8111d

    Parameters
    ----------
    geom : GeometryCollection
        The geometry to check.
    """
    if not isinstance(geom, GeometryCollection):
        try:
            geom = shape(geom)
        except AttributeError:
            LOGGER.error("Unable to load argument as shapely.geometry.shape().")
            raise

    if isinstance(geom, MultiPolygon):
        LOGGER.warning("Shape is a Multipolygon.")
    return


PointType = Union[tuple[Union[int, float, str], Union[int, float, str]], BaseGeometry]


def feature_contains(
<<<<<<< HEAD
    point: Union[tuple[Union[int, float, str], Union[str, float, int]], Point],
    shp: Union[str, Path, list[Union[str, Path]]],
) -> Union[dict, bool]:
=======
    point: PointType,
    shp: str | Path | list[str | Path],
) -> dict | bool:
>>>>>>> 4fa8111d
    """
    Return the first feature containing a location.

    Parameters
    ----------
    point : tuple of [int or float or str, int or float or str] or Point
        Geographic coordinates of a point (lon, lat) or a shapely Point.
    shp : str or Path or list of str or Path
        The path to the file storing the geometries.

    Returns
    -------
    dict or bool
        The feature found.

    Notes
    -----
    This is really slow. Another approach is to use the `fiona.Collection.filter` method.
    """

    if isinstance(point, collections.abc.Sequence) and not isinstance(point, str):
        for coord in point:
            if isinstance(coord, (int, float)):
                pass
        point = Point(point)
    elif isinstance(point, Point):
        pass
    else:
        raise ValueError(
            f"point should be shapely.Point or tuple of coordinates, got : {point} of type({type(point)})"
        )

    shape_crs = io.crs_sniffer(single_file_check(shp))

    if isinstance(shp, list):
        shp = shp[0]

    for i, layer_name in enumerate(fiona.listlayers(str(shp))):
        with fiona.open(shp, "r", crs=shape_crs, layer=i) as vector:
            for f in vector.filter(bbox=(point.x, point.y, point.x, point.y)):
                return dict(f)

    return False<|MERGE_RESOLUTION|>--- conflicted
+++ resolved
@@ -19,17 +19,9 @@
 LOGGER = logging.getLogger("RavenPy")
 
 
-<<<<<<< HEAD
-def single_file_check(file_list: Sequence[Union[str, Path]]) -> Any:
-    """
-    Return the first element of a file list.
-
-    Raise an error if the list is empty or contains more than one element.
-=======
 def single_file_check(file_list: Sequence[str | Path]) -> Any:
     """
     Return the first element of a file list and raise an error if the list is empty or contains more than one element.
->>>>>>> 4fa8111d
 
     Parameters
     ----------
@@ -58,13 +50,7 @@
     min_y: int | float = -60,
 ) -> None:
     r"""
-<<<<<<< HEAD
     Verify that boundaries do not exceed specific latitudes for geographic coordinate data.
-
-    Emit a UserWarning if so.
-=======
-    Verify that boundaries do not exceed specific latitudes for geographic coordinate data. Emit a UserWarning if so.
->>>>>>> 4fa8111d
 
     Parameters
     ----------
@@ -74,6 +60,11 @@
         Maximum value allowed for latitude. Default: 60.
     min_y : int or float
         Minimum value allowed for latitude. Default: -60.
+
+    Warnings
+    --------
+    UserWarning
+        If boundaries exceed specified latitude boundaries.
     """
     vectors = (".gml", ".shp", ".geojson", ".gpkg", ".json")
     rasters = (".tif", ".tiff")
@@ -113,11 +104,7 @@
 
 def multipolygon_check(geom: GeometryCollection) -> None:
     """
-<<<<<<< HEAD
     Perform a check to verify a geometry is a MultiPolygon.
-=======
-    Perform a check to verify a geometry is a MultiPolygon
->>>>>>> 4fa8111d
 
     Parameters
     ----------
@@ -140,15 +127,9 @@
 
 
 def feature_contains(
-<<<<<<< HEAD
-    point: Union[tuple[Union[int, float, str], Union[str, float, int]], Point],
-    shp: Union[str, Path, list[Union[str, Path]]],
-) -> Union[dict, bool]:
-=======
     point: PointType,
     shp: str | Path | list[str | Path],
 ) -> dict | bool:
->>>>>>> 4fa8111d
     """
     Return the first feature containing a location.
 
