name: raven
channels:
- birdhouse
- conda-forge
- defaults
dependencies:
<<<<<<< HEAD
- pywps>=4.1
- poppler
=======
- pywps>=4.1.17
- poppler<0.62
>>>>>>> 81ff5afd
- jinja2
- click
- psutil
- xarray
- dask
- pandas
<<<<<<< HEAD
- netcdf4
- libnetcdf
- gdal>=2.3
- fiona
- pycrs
- pyproj
- rasterio
- rasterstats
- shapely
=======
- bumpversion
- statsmodels
>>>>>>> 81ff5afd
- pip:
  - spotpy
<|MERGE_RESOLUTION|>--- conflicted
+++ resolved
@@ -4,20 +4,14 @@
 - conda-forge
 - defaults
 dependencies:
-<<<<<<< HEAD
 - pywps>=4.1
 - poppler
-=======
-- pywps>=4.1.17
-- poppler<0.62
->>>>>>> 81ff5afd
 - jinja2
 - click
 - psutil
 - xarray
 - dask
 - pandas
-<<<<<<< HEAD
 - netcdf4
 - libnetcdf
 - gdal>=2.3
@@ -27,9 +21,8 @@
 - rasterio
 - rasterstats
 - shapely
-=======
 - bumpversion
 - statsmodels
->>>>>>> 81ff5afd
+
 - pip:
   - spotpy
