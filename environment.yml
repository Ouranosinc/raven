--- conflicted
+++ resolved
@@ -11,11 +11,7 @@
 - psutil
 - xarray
 - pandas
-<<<<<<< HEAD
 - bumpversion
 - statsmodel
-=======
-- statsmodels
->>>>>>> d7d684f9
 - pip:
   - spotpy