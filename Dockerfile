# vim:set ft=dockerfile:
FROM continuumio/miniconda3
MAINTAINER https://github.com/huard/raven
<<<<<<< HEAD
LABEL Description="Raven WPS" Vendor="Birdhouse" Version="0.10.0-beta"
=======
LABEL Description="Raven WPS" Vendor="Birdhouse" Version="0.10.0"
>>>>>>> 051eeb3e

# Update Debian system
RUN apt-get update && apt-get install -y \
 build-essential unzip libnetcdf-dev curl \
&& rm -rf /var/lib/apt/lists/*

# Update conda
RUN conda update -n base conda

# Create conda environment
COPY environment.yml /opt/wps/
RUN conda create --yes -n wps python=3.6 && conda env update -n wps -f /opt/wps/environment.yml

# Copy WPS project
COPY . /opt/wps

WORKDIR /opt/wps

RUN make raven_dev
RUN make ostrich_dev

# Install WPS
RUN ["/bin/bash", "-c", "source activate wps && pip install -e ."]

# Start WPS service on port 9099 on 0.0.0.0
EXPOSE 9099
ENTRYPOINT ["/bin/bash", "-c"]
CMD ["source activate wps && LD_LIBRARY_PATH=/opt/conda/envs/wps/lib exec raven start -b 0.0.0.0 -c /opt/wps/etc/demo.cfg"]

# docker build -t huard/raven .
# docker run -p 9099:9099 huard/raven
# http://localhost:9099/wps?request=GetCapabilities&service=WPS
# http://localhost:9099/wps?request=DescribeProcess&service=WPS&identifier=all&version=1.0.0<|MERGE_RESOLUTION|>--- conflicted
+++ resolved
@@ -1,11 +1,7 @@
 # vim:set ft=dockerfile:
 FROM continuumio/miniconda3
 MAINTAINER https://github.com/huard/raven
-<<<<<<< HEAD
-LABEL Description="Raven WPS" Vendor="Birdhouse" Version="0.10.0-beta"
-=======
 LABEL Description="Raven WPS" Vendor="Birdhouse" Version="0.10.0"
->>>>>>> 051eeb3e
 
 # Update Debian system
 RUN apt-get update && apt-get install -y \
