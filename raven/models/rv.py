import six
import datetime as dt
import collections


<<<<<<< HEAD
class RV(object):
    _keys = None
    _magic_key_name = ''
=======
"""
Raven configuration
-------------------

The RV class is used to store Raven parameters for emulated models.

Each model should subclass RV to define the parameters it expects using a namedtuple class. For example::

    class MyModel(RV):
        params = namedtuple('ModelParams', 'x1, x2, x3')
        init = namedtuple('ModelInit', 'i1, i2')
        hru = namedtuple('ModelHRU', 'hru1', hru2')
>>>>>>> 2bce6c72

It can then be instantiated by passing values that will set as default values for each parameter::

    rv = MyModel(params=MyModel.params(1,2,3), init=MyModel.init(0,0), hru=MyModel.hru(4,5), name='basin')

values can then be modified either using attributes or properties::

    rv.name = 'LacVert'
    rv['evaluation_metrics'] = 'LOG_NASH'


Simulation end date and duration are updated automatically when duration, start date or end date are changed.

"""


class RV(collections.abc.Mapping):
    """Generic configuration class.

    RV provides two mechanisms to set values, a dictionary-like interface and an object-like interface::

        rv = RV(a=None)
        rv['a'] = 1
        rv.a = 2

    The dictionary like interface only allows the modification of values for existing items, while the object interface
    allows the creation of new attributes::

      rv['c'] = 1

    will raise an AttributeError, while::

      rv.c = 1

    will create a new `c` attribute and assign it the value 1.

    """

    def __init__(self, **kwargs):
        # Set initial default values
        for key, val in kwargs.items():
            setattr(self, key, val)

    def __getitem__(self, key):
        return getattr(self, key)

    def __setitem__(self, key, value):
        if not hasattr(self, key):
            raise AttributeError('Trying to assign unrecognized object: {}'.format(key))

        setattr(self, key, value)

    def __len__(self):
        return len(self.__dict__)

    def __iter__(self):
        return iter(self.keys())

    def keys(self):
        return (key[1:] if key.startswith('_') else key for key in self.__dict__)

    def items(self):
        for attribute in self.keys():
            yield attribute, getattr(self, attribute)

    def to_dict(self):
        """Return dictionary of content and namedtuple fields."""
        out = {}
        for key, val in self.items():
            if hasattr(val, '_fields'):
                out.update(val._asdict())
            else:
                out[key] = val
        return out

    def update(self, items, force=False):
        """Update values from dictionary items.

        Parameters
        ----------
        items : dict
          Dictionary of values.
        force : bool
          If True, un-initialized keys can be set.
        """
        if force:
            for key, val in items.items():
                setattr(self, key, val)
        else:
            for key, val in items.items():
                self[key] = val


class RVI(RV):
    """Configuration class for rvp, rvh, rvc"""
    def __init__(self, **kwargs):
        self.name = None
        self.area = None
        self.elevation = None
        self.latitude = None
        self.longitude = None

        self._run_name = None
        self._start_date = None
        self._end_date = None
        self._duration = 1
        self._time_step = 1.0
        self._evaluation_metrics = 'NASH_SUTCLIFFE RMSE'

        super(RVI, self).__init__(**kwargs)

    @property
    def run_name(self):
        return self._run_name

    @run_name.setter
    def run_name(self, x):
        if isinstance(x, six.string_types):
            self._run_name = x
        else:
            raise ValueError("Must be string")

    @property
    def start_date(self):
        return self._start_date

    @start_date.setter
    def start_date(self, x):
        if isinstance(x, dt.datetime):
            self._start_date = x
        else:
            raise ValueError("Must be datetime")

        if x != dt.datetime(1, 1, 1):
            self._update_end_date()

    @property
    def end_date(self):
        return self._end_date

    @end_date.setter
    def end_date(self, x):
        if isinstance(x, dt.datetime):
            self._end_date = x
        else:
            raise ValueError("Must be datetime")

        if x != dt.datetime(1, 1, 1):
            self._update_duration()

    @property
    def duration(self):
        return self._duration

    @duration.setter
    def duration(self, x):
        if isinstance(x, int):
            if x > 0:
                self._duration = x
        else:
            raise ValueError("Must be int")

        if x > 0:
            self._update_end_date()

    @property
    def time_step(self):
        return self._time_step

    @time_step.setter
    def time_step(self, x):
        self._time_step = x

    @property
    def evaluation_metrics(self):
        return self._evaluation_metrics

    @evaluation_metrics.setter
    def evaluation_metrics(self, x):
        if not isinstance(x, six.string_types):
            raise ValueError("Evaluation metrics must be string.")

        for metric in x.split():
            if metric not in {'NASH_SUTCLIFFE', 'LOG_NASH', 'RMSE', 'PCT_BIAS', 'ABSERR', 'ABSMAX', 'PDIFF', 'TMVOL',
                              'RCOEFF', 'NSC', 'KLING_GUPTA'}:
                raise ValueError("{} is not a metric recognized by Raven.")

        self._evaluation_metrics = x

    def _update_duration(self):
        if self.end_date is not None and self.start_date is not None:
            self._duration = (self.end_date - self.start_date).days

    def _update_end_date(self):
        if self.start_date is not None and self.duration is not None:
            self._end_date = self.start_date + dt.timedelta(days=self.duration)


def isinstance_namedtuple(x):
    a = isinstance(x, tuple)
    b = isinstance(getattr(x, '__dict__', None), collections.Mapping)
    c = getattr(x, '_fields', None) is not None
    return a and b and c<|MERGE_RESOLUTION|>--- conflicted
+++ resolved
@@ -3,11 +3,6 @@
 import collections
 
 
-<<<<<<< HEAD
-class RV(object):
-    _keys = None
-    _magic_key_name = ''
-=======
 """
 Raven configuration
 -------------------
@@ -20,7 +15,6 @@
         params = namedtuple('ModelParams', 'x1, x2, x3')
         init = namedtuple('ModelInit', 'i1, i2')
         hru = namedtuple('ModelHRU', 'hru1', hru2')
->>>>>>> 2bce6c72
 
 It can then be instantiated by passing values that will set as default values for each parameter::
 
