"""
Raven model definition

Classes
-------

Raven : A generic class that knows how to launch the model from completed rv files.

GR4JCemaneige: The Raven emulator for GR4J-Cemaneige. Uses template configuration files whose value can be
automatically filled in.

"""
import raven
from pathlib import Path
from collections import OrderedDict, namedtuple
import os, errno
import subprocess
import tempfile
import csv
import datetime as dt
import six
import xarray as xr
from .rv import RV, RVI, isinstance_namedtuple
import numpy as np
import pdb

raven_exec = Path(raven.__file__).parent.parent / 'bin' / 'raven'


class Raven:
    """RAVEN hydrological model wrapper

    This class is used to run the RAVEN model from user-provided configuration files. It can also be subclassed with
    configuration templates for emulated models, allowing direct calls to the models.

    Usage
    -----
    >>> r = Raven('/tmp/testdir')
    >>> r.configure()




    """
    identifier = 'generic-raven'
    templates = ()
    rvi = rvp = rvc = rvt = rvh = rvd = RV()  # rvd is for derived parameters

    # Output files default names. The actual output file names will be composed of the run_name and the default name.
    _output_fn = {'hydrograph': 'Hydrographs.nc',
                  'storage': 'WatershedStorage.nc',
                  'solution': 'solution.rvc',
                  'diagnostics': 'Diagnostics.csv'}

    # Dictionary of potential variable names, keyed by CF standard name.
    # http://cfconventions.org/Data/cf-standard-names/60/build/cf-standard-name-table.html
    # PET is the potential evapotranspiration, while evspsbl is the actual evap.
    _variable_names = {'tasmin': ['tasmin', 'tmin'],
                       'tasmax': ['tasmax', 'tmax'],
                       'pr': ['pr', 'precip', 'prec', 'rain', 'rainfall', 'precipitation'],
                       'prsn': ['prsn', 'snow', 'snowfall', 'solid_precip'],
                       'evspsbl': ['pet', 'evap', 'evapotranspiration'],
                       'water_volume_transport_in_river_channel': ['qobs', 'discharge', 'streamflow']
                       }

    def __init__(self, workdir=None):
        """Initialize the RAVEN model.

        Parameters
        ----------
        workdir : str, Path
          Directory for the model configuration and outputs. If None, a temporary directory will be created.
        """
        workdir = workdir or tempfile.mkdtemp()
        self.workdir = Path(workdir)
        self.outputs = {}

        self._name = None
        self._defaults = {}

        # Configuration file extensions + rvd for derived parameters.
        self._rvext = ('rvi', 'rvp', 'rvc', 'rvh', 'rvt', 'rvd')

        # The configuration file content is stored in conf.
        self._conf = dict.fromkeys(self._rvext, "")

        # Model parameters - dictionary representation of rv attributes.
        self._parameters = dict.fromkeys(self._rvext, OrderedDict())

        # For subclasses where the configuration file templates are known in advance.
        if self.templates:
            self.configure(self.templates)

    @property
    def cmd(self):
        """RAVEN executable path."""
        return self.model_path / 'raven'

    @property
    def model_path(self):
        """Path to the model executable and configuration files. """
        return self.workdir / 'model'

    @property
    def name(self):
        """Name of the model configuration."""
        return self._name

    @name.setter
    def name(self, x):
        if self._name is None:
            self._name = x
        elif x != self._name:
            raise UserWarning("Model configuration name changed.")

    @property
    def output_path(self):
        """Path to the model outputs and logs."""
        return self.workdir / 'output'

    @property
    def configuration(self):
        """Configuration dictionaries."""
        return {ext: OrderedDict(getattr(self, ext).to_dict()) for ext in self._rvext}

    @property
    def rv(self):
        """Dictionary of the configuration files."""
        return {ext: self._conf[ext] for ext in self._rvext}

    @property
    def rvobjs(self):
        """Generator for (ext, rv object)."""
        return {ext: getattr(self, ext) for ext in self._rvext}

    def configure(self, fns):
        """Read configuration files."""
        for fn in fns:
            name, ext = self.split_ext(fn)
            self._name = name

            if ext not in self._rvext:
                raise ValueError('rv contains unrecognized configuration file keys : {}.'.format(ext))

            self._conf[ext] = open(fn).read()

    def assign(self, key, value):
        """Assign parameter to rv object that has a key with the same name."""
        assigned = False
        for ext, obj in self.rvobjs.items():
            if hasattr(obj, key):
                att = getattr(obj, key)
                # If the object is a namedtuple, we get its class and try to instantiate it with the values passed.
                if isinstance_namedtuple(att) and isinstance(value, (list, tuple, np.ndarray)):
                    obj[key] = getattr(getattr(self, ext.upper()), key)(*value)
                else:
                    obj[key] = value
                assigned = True

        if not assigned:
            raise AttributeError("No configuration key named {}".format(key))

    def derived_parameters(self):
        """Subclassed by emulators. Defines model parameters that are a function of other parameters."""
        return

    def _dump_rv(self, ts):
        """Write configuration files to disk."""

        # Merge all parameter dictionaries
        params = {}
        for key, val in self.configuration.items():
            params.update(val)

        for ext, txt in self.rv.items():
            fn = self.model_path / (self.name + '.' + ext)

            with open(fn, 'w') as f:
                # Write parameters into template.
                if params:
                    txt = txt.format(**params)

                f.write(txt)

    def setup_model(self, ts, overwrite=False):
        """Create directory structure to store model input files, executable and output results.

        Model configuration files and time series inputs are stored directly in the working directory.

        workdir/  # Created by PyWPS. Is considered the model path.
           model/
           output/

        """
        
        # Create subdirectory
        os.makedirs(self.output_path, exist_ok=overwrite)
        os.makedirs(self.model_path, exist_ok=overwrite)
        
        # Match the input files
        files, var_names = self._assign_files(ts, self.rvt.keys())
        self.rvt.update(files, force=True)
        self.rvd.update(var_names, force=True)

        # Compute derived parameters
        self.derived_parameters()

        # Write configuration files in model directory
        self._dump_rv(ts)

        # Create symbolic link to input files
        for fn in ts:
            # Patch to catch and deal with existing files (overwrite does not work, so delete existing file first)
            try:
                os.symlink(fn, self.model_path / Path(fn).name)
            except OSError as e:
                if e.errno == errno.EEXIST:
                    os.remove(self.model_path / Path(fn).name)
                    os.symlink(fn, self.model_path / Path(fn).name)
                    
        # Create symbolic link to executable        
        try:
            os.symlink(raven_exec, self.cmd)
        except OSError as e:
            if e.errno == errno.EEXIST:
               os.remove(self.cmd)
               os.symlink(raven_exec, self.cmd)

#        os.symlink(raven_exec, self.cmd)

    def run(self, ts, overwrite=False, **kwds):
        """Run the model.

        Parameters
        ----------
        ts : path or sequence
          Sequence of input file paths. Symbolic links to those files will be created in the model directory.
        overwrite : bool
          Whether or not to overwrite existing model and output files.
        **kwds : dict
          Raven parameters used to fill configuration file templates.

        Create a work directory with a model/ and output/ subdirectories, write the configuration files in model/ and
        launch the Raven executable. If the configuration files are templates, values can be formatted by passing
        dictionaries keyed by their extension.

        Example
        -------
        >>> r = Raven()
        >>> r.configure(rvi=<path to template>, rvp=...}
        >>> r.run(ts, start_date=dt.datetime(2000, 1, 1), area=1000, X1=67)
        """
        if isinstance(ts, (six.string_types, Path)):
            ts = [ts, ]

        # Update parameter objects
        for key, val in kwds.items():

            if key in self._rvext:
                obj = getattr(self, key)
                if isinstance(val, dict):
                    obj.update(val)
                elif isinstance(val, RV):
                    setattr(self, key, val)
                else:
                    raise ValueError("A dictionary or an RV instance is expected to update the values "
                                     "for {}.".format(key))
            else:
<<<<<<< HEAD
                self.assign(key, val)

=======
                obj.values = val
        
>>>>>>> 87cd3317
        if self.rvi:
            self.handle_date_defaults(ts)

        self.setup_model(tuple(map(Path, ts)), overwrite)
        
        # Run the model
        subprocess.call(map(str, [self.cmd, self.model_path / self.name, '-o', self.output_path]))

        # Store output file names in dict
        for key in self._output_fn.keys():
            self.outputs[key] = self._get_output(key)

    __call__ = run

    def _assign_files(self, fns, variables):
        """Find for each variable the file storing it's data and the name of the netCDF variable.

        Parameters
        ----------
        fns : sequence
          Paths to netCDF files.
        variables : sequence
          Names of the variables to look for. Specify their CF standard name, a dictionary of
          alternative names will be used for the lookup.

        Returns
        -------
        files : dict
          A dictionary keyed by variable storing the file storing each variable.
        variables : dict
          A dictionary keyed by variable_var storing the variable name within the netCDF file.
        """
        files = {}
        var_names = {}

        for fn in fns:
            if '.nc' in fn.suffix:
                with xr.open_dataset(fn) as ds:
                    for var in variables:
                        for alt_name in self._variable_names[var]:
                            if alt_name in ds.data_vars:
                                files[var] = fn
                                var_names[var + '_var'] = alt_name
                                break
        
        for var in variables:
            if var not in files.keys():
                raise ValueError("{} not found in files.".format(var))

        return files, var_names

    def _get_output(self, key):
        """Match actual output files to known expected files.

        Return a dictionary of file paths for each expected input.
        """
        fn = self._output_fn[key]
        files = list(self.output_path.glob('*' + fn))

        if len(files) == 0:
            raise UserWarning("No output files for {}".format(fn))

        if len(files) > 1:
            raise IOError("Multiple matching files found for {}.".format(fn))

        return files[0].absolute()

    @staticmethod
    def start_end_date(fns):
        """Return the common starting and ending date and time of netCDF files.

        Parameters
        ----------
        fns : sequence
          Sequence of netCDF file names for forcing data.

        Returns
        -------
        start : datetime
          The first datetime of the forcing files.
        end : datetime
          The last datetime of the forcing files.
        """
        try:
            ds = xr.open_mfdataset(fns)
        except OSError:
            raise NotImplementedError
        return ds.indexes['time'][0], ds.indexes['time'][-1]

    def handle_date_defaults(self, ts):

        # Get start and end date from file
        start, end = self.start_end_date(ts)

        rvi = self.rvi
        if rvi.start_date == dt.datetime(1, 1, 1):
            rvi.start_date = start

        else:
            if rvi.end_date == dt.datetime(1, 1, 1):
                rvi.end_date = end

    @property
    def hydrograph(self):
        import xarray as xr
        return xr.open_dataset(self.outputs['hydrograph'])

    @property
    def storage(self):
        import xarray as xr
        return xr.open_dataset(self.outputs['storage'])

    @property
    def diagnostics(self):
        with open(self.outputs['diagnostics']) as f:
            reader = csv.reader(f.readlines())
            header = next(reader)
            content = next(reader)

            out = dict(zip(header, content))
            out.pop('')

        for key, val in out.items():
            if 'DIAG' in key:
                out[key] = float(val)

        return out

    @property
    def tags(self):
        """Return a list of tags within the templates."""
        import re
        pattern = re.compile(r"{(\w+)}")

        out = {}
        if self.templates:
            for key, conf in self.rv.items():
                out[key] = pattern.findall(conf)

        return out

    @staticmethod
    def split_ext(fn):
        """Return the name and rv key of the configuration file."""
        if isinstance(fn, six.string_types):
            fn = Path(fn)

        return (fn.stem, fn.suffix[1:])


class GR4JCemaneige(Raven):
    templates = tuple((Path(__file__).parent / 'raven-gr4j-cemaneige').glob("*.rv?"))

    class RVP(RV):
        params = namedtuple('GR4JParams', ('GR4J_X1', 'GR4J_X2', 'GR4J_X3', 'GR4J_X4', 'CEMANEIGE_X1', 'CEMANEIGE_X2'))

    rvp = RVP(params=RVP.params(None, None, None, None, None, None))
    rvt = RV(pr=None, prsn=None, tasmin=None, tasmax=None, evspsbl=None, water_volume_transport_in_river_channel=None)
    rvi = RVI()
    rvh = RV(name=None, area=None, elevation=None, latitude=None, longitude=None)
    rvd = RV(one_minus_CEMANEIGE_X2=None, GR4J_X1_hlf=None)

    def derived_parameters(self):
        self.rvd.GR4J_X1_hlf = self.rvp.params.GR4J_X1 * 1000. / 2.
        self.rvd.one_minus_CEMANEIGE_X2 = 1.0 - self.rvp.params.CEMANEIGE_X2


class MOHYSE(Raven):
    templates = tuple((Path(__file__).parent / 'raven-mohyse').glob("*.rv?"))

    class RVP(RV):
        params = namedtuple('MOHYSEParams', ', '.join(['par_x{:02}'.format(i) for i in range(1, 9)]))

    class RVH(RV):
        hrus = namedtuple('MOHYSEHRU', ('par_x09', 'par_x10'))

    rvp = RVP(params=RVP.params(*((None, ) * 8)))
    rvh = RVH(name=None, area=None, elevation=None, latitude=None, longitude=None, hrus=RVH.hrus(None, None))
    rvt = RV(pr=None, prsn=None, tasmin=None, tasmax=None, evspsbl=None, water_volume_transport_in_river_channel=None)
    rvi = RVI()
    rvd = RV(par_rezi_x10=None)

    def derived_parameters(self):
        self.rvd['par_rezi_x10'] = 1.0 / self.rvh.hrus.par_x10


class HMETS(GR4JCemaneige):
    templates = tuple((Path(__file__).parent / 'raven-hmets').glob("*.rv?"))

    class RVP(RV):
        params = namedtuple('HMETSParams', ('GAMMA_SHAPE', 'GAMMA_SCALE', 'GAMMA_SHAPE2', 'GAMMA_SCALE2',
                                            'MIN_MELT_FACTOR', 'MAX_MELT_FACTOR', 'DD_MELT_TEMP', 'DD_AGGRADATION',
                                            'SNOW_SWI_MIN', 'SNOW_SWI_MAX', 'SWI_REDUCT_COEFF', 'DD_REFREEZE_TEMP',
                                            'REFREEZE_FACTOR', 'REFREEZE_EXP', 'PET_CORRECTION',
                                            'HMETS_RUNOFF_COEFF', 'PERC_COEFF', 'BASEFLOW_COEFF_1',
                                            'BASEFLOW_COEFF_2', 'TOPSOIL', 'PHREATIC'))

    rvp = RVP(params=RVP.params(*((None,) * len(RVP.params._fields))))
    rvt = RV(pr=None, prsn=None, tasmin=None, tasmax=None, evspsbl=None, water_volume_transport_in_river_channel=None)
    rvi = RVI()
    rvd = RV(TOPSOIL_m=None, PHREATIC_m=None, SUM_MELT_FACTOR=None, SUM_SNOW_SWI=None, TOPSOIL_hlf=None,
             PHREATIC_hlf=None)

    def derived_parameters(self):
        self.rvd['TOPSOIL_hlf'] = self.rvp.params.TOPSOIL * 0.5
        self.rvd['PHREATIC_hlf'] = self.rvp.params.PHREATIC * 0.5
        self.rvd['TOPSOIL_m'] = self.rvp.params.TOPSOIL / 1000.
        self.rvd['PHREATIC_m'] = self.rvp.params.PHREATIC / 1000.
        self.rvd['SUM_MELT_FACTOR'] = self.rvp.params.MIN_MELT_FACTOR + self.rvp.params.MAX_MELT_FACTOR
        self.rvd['SUM_SNOW_SWI'] = self.rvp.params.SNOW_SWI_MIN + self.rvp.params.SNOW_SWI_MAX


class HBVEC(GR4JCemaneige):
    templates = tuple((Path(__file__).parent / 'raven-hbv-ec').glob("*.rv?"))

    class RVP(RV):
        params = namedtuple('HBVECParams', ('par_x{:02}'.format(i) for i in range(1, 22)))

    rvp = RVP(params=RVP.params(*((None,) * len(RVP.params._fields))))

    class RVD(RV):
        mae = namedtuple('MeanAverageEvap', ('mae_{:02}'.format(i) for i in range(1, 13)))
        mat = namedtuple('MeanAverageTemp', ('mat_{:02}'.format(i) for i in range(1, 13)))

    rvd = RVD(one_plus_par_x15=None, par_x11_half=None)

    rvt = RV(pr=None, prsn=None, tasmin=None, tasmax=None, evspsbl=None,
             water_volume_transport_in_river_channel=None)

    rvh = RV(name=None, area=None, elevation=None, latitude=None, longitude=None)

    def derived_parameters(self):
        import xarray as xr

        self.rvd['one_plus_par_x15'] = self.rvp.params.par_x15 + 1.0
        self.rvd['par_x11_half'] = self.rvp.params.par_x11 / 2.0

        tasmax = xr.open_dataset(self.rvt.tasmax)[self.rvd.tasmax_var]
        tasmin = xr.open_dataset(self.rvt.tasmin)[self.rvd.tasmin_var]
        evap = xr.open_dataset(self.rvt.evspsbl)[self.rvd.evspsbl_var]

        tas = (tasmax + tasmin) / 2.
        self.rvd.mat = self.RVD.mat(*tas.groupby('time.month').mean().values)
        self.rvd.mae = self.RVD.mae(*evap.groupby('time.month').mean().values)<|MERGE_RESOLUTION|>--- conflicted
+++ resolved
@@ -266,13 +266,9 @@
                     raise ValueError("A dictionary or an RV instance is expected to update the values "
                                      "for {}.".format(key))
             else:
-<<<<<<< HEAD
+
                 self.assign(key, val)
 
-=======
-                obj.values = val
-        
->>>>>>> 87cd3317
         if self.rvi:
             self.handle_date_defaults(ts)
 
