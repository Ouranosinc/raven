"""
Raven model definition

Classes
-------

Raven : A generic class that knows how to launch the model from completed rv files.

GR4JCemaneige: The Raven emulator for GR4J-Cemaneige. Uses template configuration files whose value can be
automatically filled in.

"""
import raven
from pathlib import Path
from collections import OrderedDict, namedtuple
import os, errno
import subprocess
import tempfile
import csv
import datetime as dt
import six
import xarray as xr
from .rv import RV, RVI, isinstance_namedtuple
import numpy as np

raven_exec = str(Path(raven.__file__).parent.parent / 'bin' / 'raven')


class Raven:
    """RAVEN hydrological model wrapper

    This class is used to run the RAVEN model from user-provided configuration files. It can also be subclassed with
    configuration templates for emulated models, allowing direct calls to the models.

    Usage
    -----
    >>> r = Raven('/tmp/testdir')
    >>> r.configure()




    """
    identifier = 'generic-raven'
    templates = ()
    rvi = rvp = rvc = rvt = rvh = rvd = RV()  # rvd is for derived parameters

    # Output files default names. The actual output file names will be composed of the run_name and the default name.
    _output_fn = {'hydrograph': 'Hydrographs.nc',
                  'storage': 'WatershedStorage.nc',
                  'solution': 'solution.rvc',
                  'diagnostics': 'Diagnostics.csv'}

    # Dictionary of potential variable names, keyed by CF standard name.
    # http://cfconventions.org/Data/cf-standard-names/60/build/cf-standard-name-table.html
    # PET is the potential evapotranspiration, while evspsbl is the actual evap.
    _variable_names = {'tasmin': ['tasmin', 'tmin'],
                       'tasmax': ['tasmax', 'tmax'],
                       'pr': ['pr', 'precip', 'prec', 'rain', 'rainfall', 'precipitation'],
                       'prsn': ['prsn', 'snow', 'snowfall', 'solid_precip'],
                       'evspsbl': ['pet', 'evap', 'evapotranspiration'],
                       'water_volume_transport_in_river_channel': ['qobs', 'discharge', 'streamflow']
                       }

    def __init__(self, workdir=None):
        """Initialize the RAVEN model.

        Parameters
        ----------
        workdir : str, Path
          Directory for the model configuration and outputs. If None, a temporary directory will be created.
        """
        workdir = workdir or tempfile.mkdtemp()
        self.workdir = Path(workdir)
        self.outputs = {}

        self._name = None
        self._defaults = {}

        # Configuration file extensions + rvd for derived parameters.
        self._rvext = ('rvi', 'rvp', 'rvc', 'rvh', 'rvt', 'rvd')

        # The configuration file content is stored in conf.
        self._conf = dict.fromkeys(self._rvext, "")

        # Model parameters - dictionary representation of rv attributes.
        self._parameters = dict.fromkeys(self._rvext, OrderedDict())

        # For subclasses where the configuration file templates are known in advance.
        if self.templates:
            self.configure(self.templates)

    @property
    def version(self):
        import re
        out = subprocess.check_output([raven_exec, ])
        match = re.search(r"Version (\S+) ", out.decode('utf-8'))
        if match:
            return match.groups()[0]
        else:
            raise AttributeError("Version not found: {}".format(out))

    @property
    def cmd(self):
        """RAVEN executable path."""
        return self.model_path / 'raven'

    @property
    def model_path(self):
        """Path to the model executable and configuration files. """
        return self.workdir / 'model'

    @property
    def name(self):
        """Name of the model configuration."""
        return self._name

    @name.setter
    def name(self, x):
        if self._name is None:
            self._name = x
        elif x != self._name:
            raise UserWarning("Model configuration name changed.")

    @property
    def output_path(self):
        """Path to the model outputs and logs."""
        return self.workdir / 'output'

    @property
    def configuration(self):
        """Configuration dictionaries."""
        return {ext: OrderedDict(getattr(self, ext).to_dict()) for ext in self._rvext}

    @property
    def rv(self):
        """Dictionary of the configuration files."""
        return {ext: self._conf[ext] for ext in self._rvext}

    @property
    def rvobjs(self):
        """Generator for (ext, rv object)."""
        return {ext: getattr(self, ext) for ext in self._rvext}

    def configure(self, fns):
        """Read configuration files."""
        for fn in fns:
            name, ext = self.split_ext(fn)
            self._name = name

            if ext not in self._rvext:
                raise ValueError('rv contains unrecognized configuration file keys : {}.'.format(ext))

            self._conf[ext] = open(str(fn)).read()

    def assign(self, key, value):
        """Assign parameter to rv object that has a key with the same name."""
        assigned = False
        for ext, obj in self.rvobjs.items():
            if hasattr(obj, key):
                att = getattr(obj, key)
                # If the object is a namedtuple, we get its class and try to instantiate it with the values passed.
                if isinstance_namedtuple(att) and isinstance(value, (list, tuple, np.ndarray)):
                    p = getattr(getattr(self, ext.upper()), key)(*value)
                    setattr(obj, key, p)
                else:
                    setattr(obj, key, value)
                assigned = True

        if not assigned:
            raise AttributeError("No configuration key named {}".format(key))

    def derived_parameters(self):
        """Subclassed by emulators. Defines model parameters that are a function of other parameters."""
        return

    def _dump_rv(self, ts):
        """Write configuration files to disk."""

        # Merge all parameter dictionaries
        params = {}
        for key, val in self.configuration.items():
            params.update(val)

        for ext, txt in self.rv.items():
            fn = str(self.model_path / (self.name + '.' + ext))

            with open(fn, 'w') as f:
                # Write parameters into template.
                if params:
                    txt = txt.format(**params)

                f.write(txt)

    def setup_model(self, ts, overwrite=False):
        """Create directory structure to store model input files, executable and output results.

        Model configuration files and time series inputs are stored directly in the working directory.

        workdir/  # Created by PyWPS. Is considered the model path.
           model/
           output/

        """
<<<<<<< HEAD

        if overwrite:
            os.removedirs(self.output_path)
            os.removedirs(self.model_path)
        elif self.output_path.exists():
            raise IOError("Directory already exists. Either set overwrite to `True` or create a new model instance.")
=======
        import shutil

        if self.output_path.exists():
            if overwrite:
                shutil.rmtree(str(self.workdir))
            else:
                raise IOError(
                    "Directory already exists. Either set overwrite to `True` or create a new model instance.")
>>>>>>> 81ff5afd

        # Create subdirectory
        os.makedirs(str(self.output_path))
        os.makedirs(str(self.model_path))

        # Match the input files
        files, var_names = self._assign_files(ts, self.rvt.keys())
        self.rvt.update(files, force=True)
        self.rvd.update(var_names, force=True)

        # Compute derived parameters
        self.derived_parameters()

        # Write configuration files in model directory
        self._dump_rv(ts)

        # Create symbolic link to input files
        for fn in ts:
            # Patch to catch and deal with existing files (overwrite does not work, so delete existing file first)
            try:
                os.symlink(str(fn), str(self.model_path / Path(fn).name))
            except OSError as e:
                if e.errno == errno.EEXIST:
                    os.remove(str(self.model_path / Path(fn).name))
                    os.symlink(str(fn), str(self.model_path / Path(fn).name))

        # Create symbolic link to executable
        try:
            os.symlink(raven_exec, str(self.cmd))
        except OSError as e:
            if e.errno == errno.EEXIST:
                os.remove(str(self.cmd))
                os.symlink(raven_exec, str(self.cmd))

    def run(self, ts, overwrite=False, **kwds):
        """Run the model.

        Parameters
        ----------
        ts : path or sequence
          Sequence of input file paths. Symbolic links to those files will be created in the model directory.
        overwrite : bool
          Whether or not to overwrite existing model and output files.
        **kwds : dict
          Raven parameters used to fill configuration file templates.

        Create a work directory with a model/ and output/ subdirectories, write the configuration files in model/ and
        launch the Raven executable. If the configuration files are templates, values can be formatted by passing
        dictionaries keyed by their extension.

        Example
        -------
        >>> r = Raven('/tmp/test')
        >>> r.configure(rvi='/path/to/template', rvp=...)
        >>> r.run(ts, start_date=dt.datetime(2000, 1, 1), area=1000, X1=67)

        """
        if isinstance(ts, (six.string_types, Path)):
            ts = [ts, ]

        # Update parameter objects
        for key, val in kwds.items():

            if key in self._rvext:
                obj = getattr(self, key)
                if isinstance(val, dict):
                    obj.update(val)
                elif isinstance(val, RV):
                    setattr(self, key, val)
                else:
                    raise ValueError("A dictionary or an RV instance is expected to update the values "
                                     "for {}.".format(key))
            else:
                self.assign(key, val)

        if self.rvi:
            self.handle_date_defaults(ts)

        self.setup_model(tuple(map(Path, ts)), overwrite)

        # Run the model
        subprocess.call(map(str, [self.cmd, self.model_path / self.name, '-o', self.output_path]))

        # Store output file names in dict
        for key in self._output_fn.keys():
            self.outputs[key] = self._get_output(key)

    __call__ = run

    def _assign_files(self, fns, variables):
        """Find for each variable the file storing it's data and the name of the netCDF variable.

        Parameters
        ----------
        fns : sequence
          Paths to netCDF files.
        variables : sequence
          Names of the variables to look for. Specify their CF standard name, a dictionary of
          alternative names will be used for the lookup.

        Returns
        -------
        files : dict
          A dictionary keyed by variable storing the file storing each variable.
        variables : dict
          A dictionary keyed by variable_var storing the variable name within the netCDF file.
        """
        files = {}
        var_names = {}

        for fn in fns:
            if '.nc' in fn.suffix:
                with xr.open_dataset(fn) as ds:
                    for var in variables:
                        for alt_name in self._variable_names[var]:
                            if alt_name in ds.data_vars:
                                files[var] = fn
                                var_names[var + '_var'] = alt_name
                                break

        for var in variables:
            if var not in files.keys():
                raise ValueError("{} not found in files.".format(var))

        return files, var_names

    def _get_output(self, key):
        """Match actual output files to known expected files.

        Return a dictionary of file paths for each expected input.
        """
        fn = self._output_fn[key]
        files = list(self.output_path.glob('*' + fn))

        if len(files) == 0:
            raise UserWarning("No output files for {}".format(fn))

        if len(files) > 1:
            raise IOError("Multiple matching files found for {}.".format(fn))

        return str(files[0].absolute())

    @staticmethod
    def start_end_date(fns):
        """Return the common starting and ending date and time of netCDF files.

        Parameters
        ----------
        fns : sequence
          Sequence of netCDF file names for forcing data.

        Returns
        -------
        start : datetime
          The first datetime of the forcing files.
        end : datetime
          The last datetime of the forcing files.
        """

        ds = xr.open_mfdataset(fns)
        return ds.indexes['time'][0], ds.indexes['time'][-1]

    def handle_date_defaults(self, ts):

        # Get start and end date from file
        start, end = self.start_end_date(ts)

        rvi = self.rvi
        if rvi.start_date == dt.datetime(1, 1, 1):
            rvi.start_date = start

        else:
            if rvi.end_date == dt.datetime(1, 1, 1):
                rvi.end_date = end

    @property
    def q_sim(self):
        """Return a view of the hydrograph time series.

        This view will be overwritten by successive calls to `run`. To make a copy of this DataArray that will
        persist in memory, use `q_sim.copy(deep=True)`.
        """
        return self.hydrograph.q_sim

    @property
    def hydrograph(self):
<<<<<<< HEAD
        from xarray import open_dataset
        return open_dataset(self.outputs['hydrograph'])

    @property
    def storage(self):
        from xarray import open_dataset
        return open_dataset(self.outputs['storage'])
=======
        """Return a view of the current output file.

        If the model is run multiple times, hydrograph will point to the latest version. To store the results of
        multiple runs, either create different model instances or explicitly copy the file to another disk location.
        """
        with xr.open_dataset(self.outputs['hydrograph']) as ds:
            return ds

    @property
    def storage(self):
        with xr.open_dataset(self.outputs['storage']) as ds:
            return ds
>>>>>>> 81ff5afd

    @property
    def diagnostics(self):
        with open(self.outputs['diagnostics']) as f:
            reader = csv.reader(f.readlines())
            header = next(reader)
            content = next(reader)

            out = dict(zip(header, content))
            out.pop('')

        for key, val in out.items():
            if 'DIAG' in key:
                out[key] = float(val)

        return out

    @property
    def tags(self):
        """Return a list of tags within the templates."""
        import re
        pattern = re.compile(r"{(\w+)}")

        out = {}
        if self.templates:
            for key, conf in self.rv.items():
                out[key] = pattern.findall(conf)

        return out

    @staticmethod
    def split_ext(fn):
        """Return the name and rv key of the configuration file."""
        if isinstance(fn, six.string_types):
            fn = Path(fn)

        return fn.stem, fn.suffix[1:]


class GR4JCN(Raven):
    templates = tuple((Path(__file__).parent / 'raven-gr4j-cemaneige').glob("*.rv?"))

    class RVP(RV):
        params = namedtuple('GR4JParams', ('GR4J_X1', 'GR4J_X2', 'GR4J_X3', 'GR4J_X4', 'CEMANEIGE_X1', 'CEMANEIGE_X2'))

    rvp = RVP(params=RVP.params(None, None, None, None, None, None))
    rvt = RV(pr=None, prsn=None, tasmin=None, tasmax=None, evspsbl=None, water_volume_transport_in_river_channel=None)
    rvi = RVI()
    rvh = RV(name=None, area=None, elevation=None, latitude=None, longitude=None)
    rvd = RV(one_minus_CEMANEIGE_X2=None, GR4J_X1_hlf=None)

    def derived_parameters(self):
        self.rvd.GR4J_X1_hlf = self.rvp.params.GR4J_X1 * 1000. / 2.
        self.rvd.one_minus_CEMANEIGE_X2 = 1.0 - self.rvp.params.CEMANEIGE_X2


class MOHYSE(Raven):
    templates = tuple((Path(__file__).parent / 'raven-mohyse').glob("*.rv?"))

    class RVP(RV):
        params = namedtuple('MOHYSEParams', ', '.join(['par_x{:02}'.format(i) for i in range(1, 9)]))

    class RVH(RV):
        hrus = namedtuple('MOHYSEHRU', ('par_x09', 'par_x10'))

    rvp = RVP(params=RVP.params(*((None,) * 8)))
    rvh = RVH(name=None, area=None, elevation=None, latitude=None, longitude=None, hrus=RVH.hrus(None, None))
    rvt = RV(pr=None, prsn=None, tasmin=None, tasmax=None, evspsbl=None, water_volume_transport_in_river_channel=None)
    rvi = RVI()
    rvd = RV(par_rezi_x10=None)

    def derived_parameters(self):
        self.rvd['par_rezi_x10'] = 1.0 / self.rvh.hrus.par_x10


class HMETS(GR4JCN):
    templates = tuple((Path(__file__).parent / 'raven-hmets').glob("*.rv?"))

    class RVP(RV):
        params = namedtuple('HMETSParams', ('GAMMA_SHAPE', 'GAMMA_SCALE', 'GAMMA_SHAPE2', 'GAMMA_SCALE2',
                                            'MIN_MELT_FACTOR', 'MAX_MELT_FACTOR', 'DD_MELT_TEMP', 'DD_AGGRADATION',
                                            'SNOW_SWI_MIN', 'SNOW_SWI_MAX', 'SWI_REDUCT_COEFF', 'DD_REFREEZE_TEMP',
                                            'REFREEZE_FACTOR', 'REFREEZE_EXP', 'PET_CORRECTION',
                                            'HMETS_RUNOFF_COEFF', 'PERC_COEFF', 'BASEFLOW_COEFF_1',
                                            'BASEFLOW_COEFF_2', 'TOPSOIL', 'PHREATIC'))

    rvp = RVP(params=RVP.params(*((None,) * len(RVP.params._fields))))
    rvt = RV(pr=None, prsn=None, tasmin=None, tasmax=None, evspsbl=None, water_volume_transport_in_river_channel=None)
    rvi = RVI()
    rvd = RV(TOPSOIL_m=None, PHREATIC_m=None, SUM_MELT_FACTOR=None, SUM_SNOW_SWI=None, TOPSOIL_hlf=None,
             PHREATIC_hlf=None)

    def derived_parameters(self):
        self.rvd['TOPSOIL_hlf'] = self.rvp.params.TOPSOIL * 0.5
        self.rvd['PHREATIC_hlf'] = self.rvp.params.PHREATIC * 0.5
        self.rvd['TOPSOIL_m'] = self.rvp.params.TOPSOIL / 1000.
        self.rvd['PHREATIC_m'] = self.rvp.params.PHREATIC / 1000.
        self.rvd['SUM_MELT_FACTOR'] = self.rvp.params.MIN_MELT_FACTOR + self.rvp.params.MAX_MELT_FACTOR
        self.rvd['SUM_SNOW_SWI'] = self.rvp.params.SNOW_SWI_MIN + self.rvp.params.SNOW_SWI_MAX


class HBVEC(GR4JCN):
    templates = tuple((Path(__file__).parent / 'raven-hbv-ec').glob("*.rv?"))

    class RVP(RV):
        params = namedtuple('HBVECParams', ('par_x{:02}'.format(i) for i in range(1, 22)))

    rvp = RVP(params=RVP.params(*((None,) * len(RVP.params._fields))))

    class RVD(RV):
        mae = namedtuple('MeanAverageEvap', ('mae_{:02}'.format(i) for i in range(1, 13)))
        mat = namedtuple('MeanAverageTemp', ('mat_{:02}'.format(i) for i in range(1, 13)))

    rvd = RVD(one_plus_par_x15=None, par_x11_half=None)

    rvt = RV(pr=None, prsn=None, tasmin=None, tasmax=None, evspsbl=None,
             water_volume_transport_in_river_channel=None)

    rvh = RV(name=None, area=None, elevation=None, latitude=None, longitude=None)

    def derived_parameters(self):
        import xarray as xr

        self.rvd['one_plus_par_x15'] = self.rvp.params.par_x15 + 1.0
        self.rvd['par_x11_half'] = self.rvp.params.par_x11 / 2.0

        tasmax = xr.open_dataset(self.rvt.tasmax)[self.rvd.tasmax_var]
        tasmin = xr.open_dataset(self.rvt.tasmin)[self.rvd.tasmin_var]
        evap = xr.open_dataset(self.rvt.evspsbl)[self.rvd.evspsbl_var]

        tas = (tasmax + tasmin) / 2.
        self.rvd.mat = self.RVD.mat(*tas.groupby('time.month').mean().values)
        self.rvd.mae = self.RVD.mae(*evap.groupby('time.month').mean().values)<|MERGE_RESOLUTION|>--- conflicted
+++ resolved
@@ -202,14 +202,6 @@
            output/
 
         """
-<<<<<<< HEAD
-
-        if overwrite:
-            os.removedirs(self.output_path)
-            os.removedirs(self.model_path)
-        elif self.output_path.exists():
-            raise IOError("Directory already exists. Either set overwrite to `True` or create a new model instance.")
-=======
         import shutil
 
         if self.output_path.exists():
@@ -218,7 +210,6 @@
             else:
                 raise IOError(
                     "Directory already exists. Either set overwrite to `True` or create a new model instance.")
->>>>>>> 81ff5afd
 
         # Create subdirectory
         os.makedirs(str(self.output_path))
@@ -405,15 +396,6 @@
 
     @property
     def hydrograph(self):
-<<<<<<< HEAD
-        from xarray import open_dataset
-        return open_dataset(self.outputs['hydrograph'])
-
-    @property
-    def storage(self):
-        from xarray import open_dataset
-        return open_dataset(self.outputs['storage'])
-=======
         """Return a view of the current output file.
 
         If the model is run multiple times, hydrograph will point to the latest version. To store the results of
@@ -426,7 +408,6 @@
     def storage(self):
         with xr.open_dataset(self.outputs['storage']) as ds:
             return ds
->>>>>>> 81ff5afd
 
     @property
     def diagnostics(self):
