"""
Raven model definition

Classes
-------

Raven : A generic class that knows how to launch the model from completed rv files.

GR4JCemaneige: The Raven emulator for GR4J-Cemaneige. Uses template configuration files whose value can be
automatically filled in.

"""
import raven
from pathlib import Path
from collections import OrderedDict, namedtuple
import os, errno
import subprocess
import tempfile
import csv
import datetime as dt
import six
import xarray as xr
from .rv import RV, RVI, isinstance_namedtuple
import numpy as np

raven_exec = str(Path(raven.__file__).parent.parent / 'bin' / 'raven')


class Raven:
    """RAVEN hydrological model wrapper

    This class is used to run the RAVEN model from user-provided configuration files. It can also be subclassed with
    configuration templates for emulated models, allowing direct calls to the models.

    Usage
    -----
    >>> r = Raven('/tmp/testdir')
    >>> r.configure()




    """
    identifier = 'generic-raven'
    templates = ()
    rvi = rvp = rvc = rvt = rvh = rvd = RV()  # rvd is for derived parameters

    # Output files default names. The actual output file names will be composed of the run_name and the default name.
    _output_fn = {'hydrograph': 'Hydrographs.nc',
                  'storage': 'WatershedStorage.nc',
                  'solution': 'solution.rvc',
                  'diagnostics': 'Diagnostics.csv'}

    # Dictionary of potential variable names, keyed by CF standard name.
    # http://cfconventions.org/Data/cf-standard-names/60/build/cf-standard-name-table.html
    # PET is the potential evapotranspiration, while evspsbl is the actual evap.
    _variable_names = {'tasmin': ['tasmin', 'tmin'],
                       'tasmax': ['tasmax', 'tmax'],
                       'pr': ['pr', 'precip', 'prec', 'rain', 'rainfall', 'precipitation'],
                       'prsn': ['prsn', 'snow', 'snowfall', 'solid_precip'],
                       'evspsbl': ['pet', 'evap', 'evapotranspiration'],
                       'water_volume_transport_in_river_channel': ['qobs', 'discharge', 'streamflow']
                       }

    def __init__(self, workdir=None):
        """Initialize the RAVEN model.

        Parameters
        ----------
        workdir : str, Path
          Directory for the model configuration and outputs. If None, a temporary directory will be created.
        """
        workdir = workdir or tempfile.mkdtemp()
        self.workdir = Path(workdir)
        self.outputs = {}

        self._name = None
        self._defaults = {}

        # Configuration file extensions + rvd for derived parameters.
        self._rvext = ('rvi', 'rvp', 'rvc', 'rvh', 'rvt', 'rvd')

        # The configuration file content is stored in conf.
        self._conf = dict.fromkeys(self._rvext, "")

        # Model parameters - dictionary representation of rv attributes.
        self._parameters = dict.fromkeys(self._rvext, OrderedDict())

        # For subclasses where the configuration file templates are known in advance.
        if self.templates:
            self.configure(self.templates)

    @property
    def cmd(self):
        """RAVEN executable path."""
        return self.model_path / 'raven'

    @property
    def model_path(self):
        """Path to the model executable and configuration files. """
        return self.workdir / 'model'

    @property
    def name(self):
        """Name of the model configuration."""
        return self._name

    @name.setter
    def name(self, x):
        if self._name is None:
            self._name = x
        elif x != self._name:
            raise UserWarning("Model configuration name changed.")

    @property
    def output_path(self):
        """Path to the model outputs and logs."""
        return self.workdir / 'output'

    @property
    def configuration(self):
        """Configuration dictionaries."""
        return {ext: OrderedDict(getattr(self, ext).to_dict()) for ext in self._rvext}

    @property
    def rv(self):
        """Dictionary of the configuration files."""
        return {ext: self._conf[ext] for ext in self._rvext}

    @property
    def rvobjs(self):
        """Generator for (ext, rv object)."""
        return {ext: getattr(self, ext) for ext in self._rvext}

    def configure(self, fns):
        """Read configuration files."""
        for fn in fns:
            name, ext = self.split_ext(fn)
            self._name = name

            if ext not in self._rvext:
                raise ValueError('rv contains unrecognized configuration file keys : {}.'.format(ext))

            self._conf[ext] = open(str(fn)).read()

    def assign(self, key, value):
        """Assign parameter to rv object that has a key with the same name."""
        assigned = False
        for ext, obj in self.rvobjs.items():
            if hasattr(obj, key):
                att = getattr(obj, key)
                # If the object is a namedtuple, we get its class and try to instantiate it with the values passed.
                if isinstance_namedtuple(att) and isinstance(value, (list, tuple, np.ndarray)):
                    p = getattr(getattr(self, ext.upper()), key)(*value)
                    setattr(obj, key, p)
                else:
                    setattr(obj, key, value)
                assigned = True

        if not assigned:
            raise AttributeError("No configuration key named {}".format(key))

    def derived_parameters(self):
        """Subclassed by emulators. Defines model parameters that are a function of other parameters."""
        return

    def _dump_rv(self, ts):
        """Write configuration files to disk."""

        # Merge all parameter dictionaries
        params = {}
        for key, val in self.configuration.items():
            params.update(val)

        for ext, txt in self.rv.items():
            fn = str(self.model_path / (self.name + '.' + ext))

            with open(fn, 'w') as f:
                # Write parameters into template.
                if params:
                    txt = txt.format(**params)

                f.write(txt)

    def setup_model(self, ts, overwrite=False):
        """Create directory structure to store model input files, executable and output results.

        Model configuration files and time series inputs are stored directly in the working directory.

        workdir/  # Created by PyWPS. Is considered the model path.
           model/
           output/

        """
<<<<<<< HEAD

        # Create subdirectory
        os.makedirs(self.output_path, exist_ok=overwrite)
        os.makedirs(self.model_path, exist_ok=overwrite)
=======
        if overwrite:
            os.removedirs(self.output_path)
            os.removedirs(self.model_path)
        elif self.output_path.exists():
            raise IOError("Directory already exists. Either set overwrite to `True` or create a new model instance.")

        # Create subdirectory
        os.makedirs(str(self.output_path))
        os.makedirs(str(self.model_path))
>>>>>>> c82b7091

        # Match the input files
        files, var_names = self._assign_files(ts, self.rvt.keys())
        self.rvt.update(files, force=True)
        self.rvd.update(var_names, force=True)

        # Compute derived parameters
        self.derived_parameters()

        # Write configuration files in model directory
        self._dump_rv(ts)

        # Create symbolic link to input files
        for fn in ts:
<<<<<<< HEAD
            # Patch to catch and deal with existing files (overwrite does not work, so delete existing file first)
            try:
                os.symlink(fn, self.model_path / Path(fn).name)
            except OSError as e:
                if e.errno == errno.EEXIST:
                    os.remove(self.model_path / Path(fn).name)
                    os.symlink(fn, self.model_path / Path(fn).name)

        # Create symbolic link to executable
        try:
            os.symlink(raven_exec, self.cmd)
        except OSError as e:
            if e.errno == errno.EEXIST:
               os.remove(self.cmd)
               os.symlink(raven_exec, self.cmd)

#        os.symlink(raven_exec, self.cmd)
=======
            os.symlink(str(fn), str(self.model_path / Path(fn).name))

        # Create symbolic link to executable
        os.symlink(raven_exec, str(self.cmd))
>>>>>>> c82b7091

    def run(self, ts, overwrite=False, **kwds):
        """Run the model.

        Parameters
        ----------
        ts : path or sequence
          Sequence of input file paths. Symbolic links to those files will be created in the model directory.
        overwrite : bool
          Whether or not to overwrite existing model and output files.
        **kwds : dict
          Raven parameters used to fill configuration file templates.

        Create a work directory with a model/ and output/ subdirectories, write the configuration files in model/ and
        launch the Raven executable. If the configuration files are templates, values can be formatted by passing
        dictionaries keyed by their extension.

        Example
        -------
<<<<<<< HEAD
        >>> r = Raven('/tmp/test')
        >>> r.configure(rvi=<path to template>, rvp=...)
        >>> r.run(rvp={'param1': val1, ...}, rcv={...})
=======
        >>> r = Raven()
        >>> r.configure(rvi=<path to template>, rvp=...}
        >>> r.run(ts, start_date=dt.datetime(2000, 1, 1), area=1000, X1=67)
>>>>>>> c82b7091
        """
        if isinstance(ts, (six.string_types, Path)):
            ts = [ts, ]

        # Update parameter objects
        for key, val in kwds.items():

            if key in self._rvext:
                obj = getattr(self, key)
                if isinstance(val, dict):
                    obj.update(val)
                elif isinstance(val, RV):
                    setattr(self, key, val)
                else:
                    raise ValueError("A dictionary or an RV instance is expected to update the values "
                                     "for {}.".format(key))
            else:
<<<<<<< HEAD
                obj.values = val
=======

                self.assign(key, val)
>>>>>>> c82b7091

        if self.rvi:
            self.handle_date_defaults(ts)

        self.setup_model(tuple(map(Path, ts)), overwrite)

        # Run the model
        subprocess.call(map(str, [self.cmd, self.model_path / self.name, '-o', self.output_path]))

        # Store output file names in dict
        for key in self._output_fn.keys():
            self.outputs[key] = self._get_output(key)

    __call__ = run

    def _assign_files(self, fns, variables):
        """Find for each variable the file storing it's data and the name of the netCDF variable.

        Parameters
        ----------
        fns : sequence
          Paths to netCDF files.
        variables : sequence
          Names of the variables to look for. Specify their CF standard name, a dictionary of
          alternative names will be used for the lookup.

        Returns
        -------
        files : dict
          A dictionary keyed by variable storing the file storing each variable.
        variables : dict
          A dictionary keyed by variable_var storing the variable name within the netCDF file.
        """
        files = {}
        var_names = {}

        for fn in fns:
            if '.nc' in fn.suffix:
                with xr.open_dataset(fn) as ds:
                    for var in variables:
                        for alt_name in self._variable_names[var]:
                            if alt_name in ds.data_vars:
                                files[var] = fn
                                var_names[var + '_var'] = alt_name
                                break

        for var in variables:
            if var not in files.keys():
                raise ValueError("{} not found in files.".format(var))

        return files, var_names

    def _get_output(self, key):
        """Match actual output files to known expected files.

        Return a dictionary of file paths for each expected input.
        """
        fn = self._output_fn[key]
        files = list(self.output_path.glob('*' + fn))

        if len(files) == 0:
            raise UserWarning("No output files for {}".format(fn))

        if len(files) > 1:
            raise IOError("Multiple matching files found for {}.".format(fn))

        return str(files[0].absolute())

    @staticmethod
    def start_end_date(fns):
        """Return the common starting and ending date and time of netCDF files.

        Parameters
        ----------
        fns : sequence
          Sequence of netCDF file names for forcing data.

        Returns
        -------
        start : datetime
          The first datetime of the forcing files.
        end : datetime
          The last datetime of the forcing files.
        """

        ds = xr.open_mfdataset(fns)
        return ds.indexes['time'][0], ds.indexes['time'][-1]

    def handle_date_defaults(self, ts):

        # Get start and end date from file
        start, end = self.start_end_date(ts)

        rvi = self.rvi
        if rvi.start_date == dt.datetime(1, 1, 1):
            rvi.start_date = start

        else:
            if rvi.end_date == dt.datetime(1, 1, 1):
                rvi.end_date = end

    @property
    def hydrograph(self):
        from xarray import open_dataset
        return open_dataset(self.outputs['hydrograph'])

    @property
    def storage(self):
        from xarray import open_dataset
        return open_dataset(self.outputs['storage'])

    @property
    def diagnostics(self):
        with open(self.outputs['diagnostics']) as f:
            reader = csv.reader(f.readlines())
            header = next(reader)
            content = next(reader)

            out = dict(zip(header, content))
            out.pop('')

        for key, val in out.items():
            if 'DIAG' in key:
                out[key] = float(val)

        return out

    @property
    def tags(self):
        """Return a list of tags within the templates."""
        import re
        pattern = re.compile(r"{(\w+)}")

        out = {}
        if self.templates:
            for key, conf in self.rv.items():
                out[key] = pattern.findall(conf)

        return out

    @staticmethod
    def split_ext(fn):
        """Return the name and rv key of the configuration file."""
        if isinstance(fn, six.string_types):
            fn = Path(fn)

        return fn.stem, fn.suffix[1:]


class GR4JCemaneige(Raven):
    templates = tuple((Path(__file__).parent / 'raven-gr4j-cemaneige').glob("*.rv?"))

    class RVP(RV):
        params = namedtuple('GR4JParams', ('GR4J_X1', 'GR4J_X2', 'GR4J_X3', 'GR4J_X4', 'CEMANEIGE_X1', 'CEMANEIGE_X2'))

    rvp = RVP(params=RVP.params(None, None, None, None, None, None))
    rvt = RV(pr=None, prsn=None, tasmin=None, tasmax=None, evspsbl=None, water_volume_transport_in_river_channel=None)
    rvi = RVI()
    rvh = RV(name=None, area=None, elevation=None, latitude=None, longitude=None)
    rvd = RV(one_minus_CEMANEIGE_X2=None, GR4J_X1_hlf=None)

    def derived_parameters(self):
        self.rvd.GR4J_X1_hlf = self.rvp.params.GR4J_X1 * 1000. / 2.
        self.rvd.one_minus_CEMANEIGE_X2 = 1.0 - self.rvp.params.CEMANEIGE_X2


class MOHYSE(Raven):
    templates = tuple((Path(__file__).parent / 'raven-mohyse').glob("*.rv?"))

    class RVP(RV):
        params = namedtuple('MOHYSEParams', ', '.join(['par_x{:02}'.format(i) for i in range(1, 9)]))

    class RVH(RV):
        hrus = namedtuple('MOHYSEHRU', ('par_x09', 'par_x10'))

    rvp = RVP(params=RVP.params(*((None,) * 8)))
    rvh = RVH(name=None, area=None, elevation=None, latitude=None, longitude=None, hrus=RVH.hrus(None, None))
    rvt = RV(pr=None, prsn=None, tasmin=None, tasmax=None, evspsbl=None, water_volume_transport_in_river_channel=None)
    rvi = RVI()
    rvd = RV(par_rezi_x10=None)

    def derived_parameters(self):
        self.rvd['par_rezi_x10'] = 1.0 / self.rvh.hrus.par_x10


class HMETS(GR4JCemaneige):
    templates = tuple((Path(__file__).parent / 'raven-hmets').glob("*.rv?"))

    class RVP(RV):
        params = namedtuple('HMETSParams', ('GAMMA_SHAPE', 'GAMMA_SCALE', 'GAMMA_SHAPE2', 'GAMMA_SCALE2',
                                            'MIN_MELT_FACTOR', 'MAX_MELT_FACTOR', 'DD_MELT_TEMP', 'DD_AGGRADATION',
                                            'SNOW_SWI_MIN', 'SNOW_SWI_MAX', 'SWI_REDUCT_COEFF', 'DD_REFREEZE_TEMP',
                                            'REFREEZE_FACTOR', 'REFREEZE_EXP', 'PET_CORRECTION',
                                            'HMETS_RUNOFF_COEFF', 'PERC_COEFF', 'BASEFLOW_COEFF_1',
                                            'BASEFLOW_COEFF_2', 'TOPSOIL', 'PHREATIC'))

    rvp = RVP(params=RVP.params(*((None,) * len(RVP.params._fields))))
    rvt = RV(pr=None, prsn=None, tasmin=None, tasmax=None, evspsbl=None, water_volume_transport_in_river_channel=None)
    rvi = RVI()
    rvd = RV(TOPSOIL_m=None, PHREATIC_m=None, SUM_MELT_FACTOR=None, SUM_SNOW_SWI=None, TOPSOIL_hlf=None,
             PHREATIC_hlf=None)

    def derived_parameters(self):
        self.rvd['TOPSOIL_hlf'] = self.rvp.params.TOPSOIL * 0.5
        self.rvd['PHREATIC_hlf'] = self.rvp.params.PHREATIC * 0.5
        self.rvd['TOPSOIL_m'] = self.rvp.params.TOPSOIL / 1000.
        self.rvd['PHREATIC_m'] = self.rvp.params.PHREATIC / 1000.
        self.rvd['SUM_MELT_FACTOR'] = self.rvp.params.MIN_MELT_FACTOR + self.rvp.params.MAX_MELT_FACTOR
        self.rvd['SUM_SNOW_SWI'] = self.rvp.params.SNOW_SWI_MIN + self.rvp.params.SNOW_SWI_MAX


class HBVEC(GR4JCemaneige):
    templates = tuple((Path(__file__).parent / 'raven-hbv-ec').glob("*.rv?"))

    class RVP(RV):
        params = namedtuple('HBVECParams', ('par_x{:02}'.format(i) for i in range(1, 22)))

    rvp = RVP(params=RVP.params(*((None,) * len(RVP.params._fields))))

    class RVD(RV):
        mae = namedtuple('MeanAverageEvap', ('mae_{:02}'.format(i) for i in range(1, 13)))
        mat = namedtuple('MeanAverageTemp', ('mat_{:02}'.format(i) for i in range(1, 13)))

    rvd = RVD(one_plus_par_x15=None, par_x11_half=None)

    rvt = RV(pr=None, prsn=None, tasmin=None, tasmax=None, evspsbl=None,
             water_volume_transport_in_river_channel=None)

    rvh = RV(name=None, area=None, elevation=None, latitude=None, longitude=None)

    def derived_parameters(self):
        import xarray as xr

        self.rvd['one_plus_par_x15'] = self.rvp.params.par_x15 + 1.0
        self.rvd['par_x11_half'] = self.rvp.params.par_x11 / 2.0

        tasmax = xr.open_dataset(self.rvt.tasmax)[self.rvd.tasmax_var]
        tasmin = xr.open_dataset(self.rvt.tasmin)[self.rvd.tasmin_var]
        evap = xr.open_dataset(self.rvt.evspsbl)[self.rvd.evspsbl_var]

        tas = (tasmax + tasmin) / 2.
        self.rvd.mat = self.RVD.mat(*tas.groupby('time.month').mean().values)
        self.rvd.mae = self.RVD.mae(*evap.groupby('time.month').mean().values)<|MERGE_RESOLUTION|>--- conflicted
+++ resolved
@@ -192,12 +192,7 @@
            output/
 
         """
-<<<<<<< HEAD
-
-        # Create subdirectory
-        os.makedirs(self.output_path, exist_ok=overwrite)
-        os.makedirs(self.model_path, exist_ok=overwrite)
-=======
+
         if overwrite:
             os.removedirs(self.output_path)
             os.removedirs(self.model_path)
@@ -207,7 +202,6 @@
         # Create subdirectory
         os.makedirs(str(self.output_path))
         os.makedirs(str(self.model_path))
->>>>>>> c82b7091
 
         # Match the input files
         files, var_names = self._assign_files(ts, self.rvt.keys())
@@ -222,31 +216,23 @@
 
         # Create symbolic link to input files
         for fn in ts:
-<<<<<<< HEAD
             # Patch to catch and deal with existing files (overwrite does not work, so delete existing file first)
             try:
-                os.symlink(fn, self.model_path / Path(fn).name)
+                os.symlink(str(fn), str(self.model_path / Path(fn).name))
             except OSError as e:
                 if e.errno == errno.EEXIST:
-                    os.remove(self.model_path / Path(fn).name)
-                    os.symlink(fn, self.model_path / Path(fn).name)
+                    os.remove(str(self.model_path / Path(fn).name))
+                    os.symlink(str(fn), str(self.model_path / Path(fn).name))
 
         # Create symbolic link to executable
         try:
-            os.symlink(raven_exec, self.cmd)
+            os.symlink(raven_exec, str(self.cmd))
         except OSError as e:
             if e.errno == errno.EEXIST:
-               os.remove(self.cmd)
-               os.symlink(raven_exec, self.cmd)
-
-#        os.symlink(raven_exec, self.cmd)
-=======
-            os.symlink(str(fn), str(self.model_path / Path(fn).name))
-
-        # Create symbolic link to executable
-        os.symlink(raven_exec, str(self.cmd))
->>>>>>> c82b7091
-
+               os.remove(str(self.cmd))
+               os.symlink(raven_exec, str(self.cmd))
+
+              
     def run(self, ts, overwrite=False, **kwds):
         """Run the model.
 
@@ -265,15 +251,10 @@
 
         Example
         -------
-<<<<<<< HEAD
         >>> r = Raven('/tmp/test')
         >>> r.configure(rvi=<path to template>, rvp=...)
-        >>> r.run(rvp={'param1': val1, ...}, rcv={...})
-=======
-        >>> r = Raven()
-        >>> r.configure(rvi=<path to template>, rvp=...}
         >>> r.run(ts, start_date=dt.datetime(2000, 1, 1), area=1000, X1=67)
->>>>>>> c82b7091
+
         """
         if isinstance(ts, (six.string_types, Path)):
             ts = [ts, ]
@@ -291,12 +272,7 @@
                     raise ValueError("A dictionary or an RV instance is expected to update the values "
                                      "for {}.".format(key))
             else:
-<<<<<<< HEAD
-                obj.values = val
-=======
-
                 self.assign(key, val)
->>>>>>> c82b7091
 
         if self.rvi:
             self.handle_date_defaults(ts)
