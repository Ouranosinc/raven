"""
Raven model definition

Classes
-------

Raven : A generic class that knows how to launch the model from completed rv files.

GR4JCemaneige: The Raven emulator for GR4J-Cemaneige. Uses template configuration files whose value can be
automatically filled in.

"""
import raven
from pathlib import Path
from collections import OrderedDict, namedtuple
import os, errno
import subprocess
import csv
import datetime as dt
import six
import xarray as xr
from .rv import RV, RVI
<<<<<<< HEAD
=======
import numpy as np
import pdb
>>>>>>> d482bc2c

raven_exec = Path(raven.__file__).parent.parent / 'bin' / 'raven'


class Raven:
    """Generic class for the Raven model."""
    identifier = 'generic-raven'
    templates = ()
    rvi = rvp = rvc = rvt = rvh = rvd = RV()  # rvd is for derived parameters

    # Output files default names. The actual output file names will be composed of the run_name and the default name.
    _output_fn = {'hydrograph': 'Hydrographs.nc',
                  'storage': 'WatershedStorage.nc',
                  'solution': 'solution.rvc',
                  'diagnostics': 'Diagnostics.csv'}

    # Dictionary of potential variable names, keyed by CF standard name.
    # http://cfconventions.org/Data/cf-standard-names/60/build/cf-standard-name-table.html
    # PET is the potential evapotranspiration, while evspsbl is the actual evap.
    _variable_names = {'tasmin': ['tasmin', 'tmin'],
                       'tasmax': ['tasmax', 'tmax'],
                       'pr': ['pr', 'precip', 'prec', 'rain', 'rainfall', 'precipitation'],
                       'prsn': ['prsn', 'snow', 'snowfall', 'solid_precip'],
                       'evspsbl': ['pet', 'evap', 'evapotranspiration'],
                       'water_volume_transport_in_river_channel': ['qobs', 'discharge', 'streamflow']
                       }

    def __init__(self, workdir):
        self.workdir = Path(workdir)
        self.outputs = {}
        self._name = None

        self._defaults = {}
        self._rvext = ('rvi', 'rvp', 'rvc', 'rvh', 'rvt', 'rvd')

        # The configuration file content is stored in conf.
        self._conf = dict.fromkeys(self._rvext, "")

        # Model parameters - dictionary representation of rv attributes.
        self._parameters = dict.fromkeys(self._rvext, OrderedDict())

        if self.templates:
            self.configure(self.templates)

    @property
    def cmd(self):
        return self.model_path / 'raven'

    @property
    def model_path(self):
        return self.workdir / 'model'

    @property
    def name(self):
        return self._name

    @name.setter
    def name(self, x):
        if self._name is None:
            self._name = x
        elif x != self._name:
            raise UserWarning("Model configuration name changed.")

    @property
    def output_path(self):
        return self.workdir / 'output'

    @property
    def parameters(self):
        return {ext: OrderedDict(getattr(self, ext).to_dict()) for ext in self._rvext}

    @property
    def rv(self):
        """Return a dictionary of the configuration files."""
        return {ext: self._conf[ext] for ext in self._rvext}

    @property
    def rvobjs(self):
        """Return a generator for (ext, rv object)."""
        return {ext: getattr(self, ext) for ext in self._rvext}

    def configure(self, fns):
        """Read configuration files."""
        for fn in fns:
            name, ext = self.split_ext(fn)
            self._name = name

            if ext not in self._rvext:
                raise ValueError('rv contains unrecognized configuration file keys : {}.'.format(ext))

            self._conf[ext] = open(fn).read()

    def assign(self, key, value):
        """Assign parameter to rv object that has a key with the same name."""
        for ext, obj in self.rvobjs.items():
            try:
                obj[key] = value
            except AttributeError:
                pass

    def derived_parameters(self):
        return

    def _dump_rv(self, ts):
        """Write configuration files to disk."""

        # Merge all parameter dictionaries
        params = {}
        for key, val in self.parameters.items():
            params.update(val)

        for ext, txt in self.rv.items():
            fn = self.model_path / (self.name + '.' + ext)

            with open(fn, 'w') as f:
                # Write parameters into template.
                if params:
                    txt = txt.format(**params)

                f.write(txt)

    def setup_model(self, ts, overwrite=False):
        """Create directory structure to store model input files, executable and output results.

        Model configuration files and time series inputs are stored directly in the working directory.

        workdir/  # Created by PyWPS. Is considered the model path.
           model/
           output/

        """
        
        # Create subdirectory
        os.makedirs(self.output_path, exist_ok=overwrite)
        os.makedirs(self.model_path, exist_ok=overwrite)
        
        # Match the input files
        files, var_names = self._assign_files(ts, self.rvt.keys())
        self.rvt.update(files, force=True)
        self.rvd.update(var_names, force=True)

        # Compute derived parameters
        self.derived_parameters()

        # Write configuration files in model directory
        self._dump_rv(ts)

        # Create symbolic link to input files
        for fn in ts:
            # Patch to catch and deal with existing files (overwrite does not work, so delete existing file first)
            try:
                os.symlink(fn, self.model_path / Path(fn).name)
            except OSError as e:
                if e.errno == errno.EEXIST:
                    os.remove(self.model_path / Path(fn).name)
                    os.symlink(fn, self.model_path / Path(fn).name)
                    
        # Create symbolic link to executable        
        try:
            os.symlink(raven_exec, self.cmd)
        except OSError as e:
            if e.errno == errno.EEXIST:
               os.remove(self.cmd)
               os.symlink(raven_exec, self.cmd)

#        os.symlink(raven_exec, self.cmd)

    def run(self, ts, overwrite=False, **kwds):
        """Run the model.

        Parameters
        ----------
        ts : sequence
          Sequence of input file paths. Symbolic links to those files will be created in the model directory.
        overwrite : bool
          Whether or not to overwrite existing model and output files.
        **kwds : dict
          Raven parameters used to fill configuration file templates.

        Create a work directory with a model/ and output/ subdirectories, write the configuration files in model/ and
        launch the Raven executable. If the configuration files are templates, values can be formatted by passing
        dictionaries keyed by their extension.

        Example
        -------
        >>> r = Raven('/tmp/test')
        >>> r.configure(rvi=<path to template>, rvp=...)
        >>> r.run(rvp={'param1': val1, ...}, rcv={...})
        """
        # Update parameter objects
        for key, val in kwds.items():
            obj = getattr(self, key)
            if isinstance(val, dict):
                obj.update(val)
            else:
                obj.values = val
        
        if self.rvi:
            self.handle_date_defaults(ts)

        self.setup_model(tuple(map(Path, ts)), overwrite)
        
        # Run the model
        subprocess.call(map(str, [self.cmd, self.model_path / self.name, '-o', self.output_path]))

        # Store output file names in dict
        for key in self._output_fn.keys():
            self.outputs[key] = self._get_output(key)

    __call__ = run

    def _assign_files(self, fns, variables):
        """Find for each variable the file storing it's data and the name of the netCDF variable.

        Parameters
        ----------
        fns : sequence
          Paths to netCDF files.
        variables : sequence
          Names of the variables to look for. Specify their CF standard name, a dictionary of
          alternative names will be used for the lookup.

        Returns
        -------
        files : dict
          A dictionary keyed by variable storing the file storing each variable.
        variables : dict
          A dictionary keyed by variable_var storing the variable name within the netCDF file.
        """
        files = {}
        var_names = {}

        for fn in fns:
            if '.nc' in fn.suffix:
                with xr.open_dataset(fn) as ds:
                    for var in variables:
                        for alt_name in self._variable_names[var]:
                            if alt_name in ds.data_vars:
                                files[var] = fn
                                var_names[var + '_var'] = alt_name
                                break
        
        for var in variables:
            if var not in files.keys():
                raise ValueError("{} not found in files.".format(var))

        return files, var_names

    def _get_output(self, key):
        """Match actual output files to known expected files.

        Return a dictionary of file paths for each expected input.
        """
        fn = self._output_fn[key]
        files = list(self.output_path.glob('*' + fn))

        if len(files) == 0:
            raise UserWarning("No output files for {}".format(fn))

        if len(files) > 1:
            raise IOError("Multiple matching files found for {}.".format(fn))

        return files[0].absolute()

    @staticmethod
    def start_end_date(fns):
        """Return the common starting and ending date and time of netCDF files.

        Parameters
        ----------
        fns : sequence
          Sequence of netCDF file names for forcing data.

        Returns
        -------
        start : datetime
          The first datetime of the forcing files.
        end : datetime
          The last datetime of the forcing files.
        """
        try:
            ds = xr.open_mfdataset(fns)
        except OSError:
            raise NotImplementedError
        return ds.indexes['time'][0], ds.indexes['time'][-1]

    def handle_date_defaults(self, ts):

        # Get start and end date from file
        start, end = self.start_end_date(ts)

        rvi = self.rvi
        if rvi.start_date == dt.datetime(1, 1, 1):
            rvi.start_date = start

        else:
            if rvi.end_date == dt.datetime(1, 1, 1):
                rvi.end_date = end

    @property
    def hydrograph(self):
        from xarray import open_dataset
        return open_dataset(self.outputs['hydrograph'])

    @property
    def storage(self):
        from xarray import open_dataset
        return open_dataset(self.outputs['storage'])

    @property
    def diagnostics(self):
        with open(self.outputs['diagnostics']) as f:
            reader = csv.reader(f.readlines())
            header = next(reader)
            content = next(reader)

            out = dict(zip(header, content))
            out.pop('')

        for key, val in out.items():
            if 'DIAG' in key:
                out[key] = float(val)

        return out

    @property
    def tags(self):
        """Return a list of tags within the templates."""
        import re
        pattern = re.compile(r"{(\w+)}")

        out = {}
        if self.templates:
            for key, conf in self.rv.items():
                out[key] = pattern.findall(conf)

        return out

    @staticmethod
    def split_ext(fn):
        """Return the name and rv key of the configuration file."""
        if isinstance(fn, six.string_types):
            fn = Path(fn)

        return fn.stem, fn.suffix[1:]


class GR4JCemaneige(Raven):
    templates = tuple((Path(__file__).parent / 'raven-gr4j-cemaneige').glob("*.rv?"))

    class RVP(RV):
        params = namedtuple('GR4JParams', ('GR4J_X1', 'GR4J_X2', 'GR4J_X3', 'GR4J_X4', 'CEMANEIGE_X1', 'CEMANEIGE_X2'))

    rvp = RVP(params=RVP.params(None, None, None, None, None, None))
    rvt = RV(pr=None, prsn=None, tasmin=None, tasmax=None, evspsbl=None, water_volume_transport_in_river_channel=None)
    rvi = RVI()
    rvh = RV(name=None, area=None, elevation=None, latitude=None, longitude=None)
    rvd = RV(one_minus_CEMANEIGE_X2=None, GR4J_X1_hlf=None)

    def derived_parameters(self):
        self.rvd.GR4J_X1_hlf = self.rvp.params.GR4J_X1 * 1000. / 2.
        self.rvd.one_minus_CEMANEIGE_X2 = 1.0 - self.rvp.params.CEMANEIGE_X2


class MOHYSE(Raven):
    templates = tuple((Path(__file__).parent / 'raven-mohyse').glob("*.rv?"))

    class RVP(RV):
        params = namedtuple('MOHYSEParams', ', '.join(['par_x{:02}'.format(i) for i in range(1, 9)]))

    class RVH(RV):
        hrus = namedtuple('MOHYSEHRU', ('par_x09', 'par_x10'))

    rvp = RVP(params=RVP.params(*((None,) * 8)))
    rvh = RVH(name=None, area=None, elevation=None, latitude=None, longitude=None, hrus=RVH.hrus(None, None))
    rvt = RV(pr=None, prsn=None, tasmin=None, tasmax=None, evspsbl=None, water_volume_transport_in_river_channel=None)
    rvi = RVI()
    rvd = RV(par_rezi_x10=None)

    def derived_parameters(self):
        self.rvd['par_rezi_x10'] = 1.0 / self.rvh.hrus.par_x10


class HMETS(GR4JCemaneige):
    templates = tuple((Path(__file__).parent / 'raven-hmets').glob("*.rv?"))

    class RVP(RV):
        params = namedtuple('HMETSParams', ('GAMMA_SHAPE', 'GAMMA_SCALE', 'GAMMA_SHAPE2', 'GAMMA_SCALE2',
                                            'MIN_MELT_FACTOR', 'MAX_MELT_FACTOR', 'DD_MELT_TEMP', 'DD_AGGRADATION',
                                            'SNOW_SWI_MIN', 'SNOW_SWI_MAX', 'SWI_REDUCT_COEFF', 'DD_REFREEZE_TEMP',
                                            'REFREEZE_FACTOR', 'REFREEZE_EXP', 'PET_CORRECTION',
                                            'HMETS_RUNOFF_COEFF', 'PERC_COEFF', 'BASEFLOW_COEFF_1',
                                            'BASEFLOW_COEFF_2', 'TOPSOIL', 'PHREATIC'))

    rvp = RVP(params=RVP.params(*((None,) * len(RVP.params._fields))))
    rvt = RV(pr=None, prsn=None, tasmin=None, tasmax=None, evspsbl=None, water_volume_transport_in_river_channel=None)
    rvi = RVI()
    rvd = RV(TOPSOIL_m=None, PHREATIC_m=None, SUM_MELT_FACTOR=None, SUM_SNOW_SWI=None, TOPSOIL_hlf=None,
             PHREATIC_hlf=None)

    def derived_parameters(self):
        self.rvd['TOPSOIL_hlf'] = self.rvp.params.TOPSOIL * 0.5
        self.rvd['PHREATIC_hlf'] = self.rvp.params.PHREATIC * 0.5
        self.rvd['TOPSOIL_m'] = self.rvp.params.TOPSOIL / 1000.
        self.rvd['PHREATIC_m'] = self.rvp.params.PHREATIC / 1000.
        self.rvd['SUM_MELT_FACTOR'] = self.rvp.params.MIN_MELT_FACTOR + self.rvp.params.MAX_MELT_FACTOR
        self.rvd['SUM_SNOW_SWI'] = self.rvp.params.SNOW_SWI_MIN + self.rvp.params.SNOW_SWI_MAX


class HBVEC(GR4JCemaneige):
    templates = tuple((Path(__file__).parent / 'raven-hbv-ec').glob("*.rv?"))

    class RVP(RV):
        params = namedtuple('HBVECParams', ('par_x{:02}'.format(i) for i in range(1, 22)))

    rvp = RVP(params=RVP.params(*((None,) * len(RVP.params._fields))))

    class RVD(RV):
        mae = namedtuple('MeanAverageEvap', ('mae_{:02}'.format(i) for i in range(1, 13)))
        mat = namedtuple('MeanAverageTemp', ('mat_{:02}'.format(i) for i in range(1, 13)))

    rvd = RVD(one_plus_par_x15=None, par_x11_half=None)

    rvt = RV(pr=None, prsn=None, tasmin=None, tasmax=None, evspsbl=None,
             water_volume_transport_in_river_channel=None)

    rvh = RV(name=None, area=None, elevation=None, latitude=None, longitude=None)

    def derived_parameters(self):
        import xarray as xr

        self.rvd['one_plus_par_x15'] = self.rvp.params.par_x15 + 1.0
        self.rvd['par_x11_half'] = self.rvp.params.par_x11 / 2.0

        tasmax = xr.open_dataset(self.rvt.tasmax)[self.rvd.tasmax_var]
        tasmin = xr.open_dataset(self.rvt.tasmin)[self.rvd.tasmin_var]
        evap = xr.open_dataset(self.rvt.evspsbl)[self.rvd.evspsbl_var]

        tas = (tasmax + tasmin) / 2.
        self.rvd.mat = self.RVD.mat(*tas.groupby('time.month').mean().values)
        self.rvd.mae = self.RVD.mae(*evap.groupby('time.month').mean().values)<|MERGE_RESOLUTION|>--- conflicted
+++ resolved
@@ -20,11 +20,8 @@
 import six
 import xarray as xr
 from .rv import RV, RVI
-<<<<<<< HEAD
-=======
 import numpy as np
 import pdb
->>>>>>> d482bc2c
 
 raven_exec = Path(raven.__file__).parent.parent / 'bin' / 'raven'
 
@@ -156,11 +153,11 @@
            output/
 
         """
-        
+
         # Create subdirectory
         os.makedirs(self.output_path, exist_ok=overwrite)
         os.makedirs(self.model_path, exist_ok=overwrite)
-        
+
         # Match the input files
         files, var_names = self._assign_files(ts, self.rvt.keys())
         self.rvt.update(files, force=True)
@@ -181,8 +178,8 @@
                 if e.errno == errno.EEXIST:
                     os.remove(self.model_path / Path(fn).name)
                     os.symlink(fn, self.model_path / Path(fn).name)
-                    
-        # Create symbolic link to executable        
+
+        # Create symbolic link to executable
         try:
             os.symlink(raven_exec, self.cmd)
         except OSError as e:
@@ -221,12 +218,12 @@
                 obj.update(val)
             else:
                 obj.values = val
-        
+
         if self.rvi:
             self.handle_date_defaults(ts)
 
         self.setup_model(tuple(map(Path, ts)), overwrite)
-        
+
         # Run the model
         subprocess.call(map(str, [self.cmd, self.model_path / self.name, '-o', self.output_path]))
 
@@ -266,7 +263,7 @@
                                 files[var] = fn
                                 var_names[var + '_var'] = alt_name
                                 break
-        
+
         for var in variables:
             if var not in files.keys():
                 raise ValueError("{} not found in files.".format(var))
