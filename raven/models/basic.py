"""
Raven model definition

Classes
-------

Raven : A generic class that knows how to launch the model from completed rv files.

GR4JCemaneige: The Raven emulator for GR4J-Cemaneige. Uses template configuration files whose value can be
automatically filled in.

"""
import raven
from pathlib import Path
from collections import OrderedDict, namedtuple
import os
import subprocess
import csv
import datetime as dt
import six
import xarray as xr
from .rv import RV, RVI

raven_exec = Path(raven.__file__).parent.parent / 'bin' / 'raven'


class Raven:
    """Generic class for the Raven model."""
    identifier = 'generic-raven'
    templates = ()
    rvi = rvp = rvc = rvt = rvh = RV()

    # Output files default names. The actual output file names will be composed of the run_name and the default name.
    _output_fn = {'hydrograph': 'Hydrographs.nc',
                  'storage': 'WatershedStorage.nc',
                  'solution': 'solution.rvc',
                  'diagnostics': 'Diagnostics.csv'}

    # Dictionary of potential variable names, keyed by CF standard name.
    # http://cfconventions.org/Data/cf-standard-names/60/build/cf-standard-name-table.html
    # PET is the potential evapotranspiration, while evspsbl is the actual evap.
    _variable_names = {'tasmin': ['tasmin', 'tmin'],
                       'tasmax': ['tasmax', 'tmax'],
                       'pr': ['pr', 'precip', 'prec', 'rain', 'rainfall', 'precipitation'],
                       'prsn': ['prsn', 'snow', 'snowfall', 'solid_precip'],
                       'evspsbl': ['pet', 'evap', 'evapotranspiration'],
                       'water_volume_transport_in_river_channel': ['qobs', 'discharge', 'streamflow']
                       }

    def __init__(self, workdir):
        self.workdir = Path(workdir)
        self.outputs = {}
        self._name = None

        self._defaults = {}
        self._rvext = ('rvi', 'rvp', 'rvc', 'rvh', 'rvt')

        # The configuration file content is stored in conf.
        self._conf = dict.fromkeys(self._rvext, "")

        # Model parameters - dictionary representation of rv attributes.
        self._parameters = dict.fromkeys(self._rvext, OrderedDict())

        if self.templates:
            self.configure(self.templates)

    @property
    def cmd(self):
        return self.model_path / 'raven'

    @property
    def model_path(self):
        return self.workdir / 'model'

    @property
    def name(self):
        return self._name

    @name.setter
    def name(self, x):
        if self._name is None:
            self._name = x
        elif x != self._name:
            raise UserWarning("Model configuration name changed.")

    @property
    def output_path(self):
        return self.workdir / 'output'

    @property
    def parameters(self):
        return {ext: OrderedDict(getattr(self, ext).to_dict()) for ext in self._rvext}

    @property
    def rv(self):
        """Return a dictionary of the configuration files."""
        return {ext: self._conf[ext] for ext in self._rvext}

    @property
    def rvobjs(self):
        """Return a generator for (ext, rv object)."""
        return {ext: getattr(self, ext) for ext in self._rvext}

    def configure(self, fns):
        """Read configuration files."""
        for fn in fns:
            name, ext = self.split_ext(fn)
            self.name = name

            if ext not in self._rvext:
                raise ValueError('rv contains unrecognized configuration file keys : {}.'.format(ext))

            self._conf[ext] = open(fn).read()

    def assign(self, key, value):
        """Assign parameter to rv object that has a key with the same name."""
        for ext, obj in self.rvobjs.items():
            try:
                obj[key] = value
            except AttributeError:
                pass

    def derived_parameters(self):
        return {}

    def _dump_rv(self, ts):
        """Write configuration files to disk."""
        
        for ext, txt in self.rv.items():
            fn = self.model_path / (self.name + '.' + ext)

            with open(fn, 'w') as f:

                # Write parameters into template. Don't write by default as some configuration files might have
                # meaningless {}.
                if self.parameters[ext]:
                    params = self.parameters[ext]

                    # Include the variable names to the parameters
                    if ext == 'rvt':
                        files, var_names = self._assign_files(ts, self.rvt.keys())
                        params.update(files)
                        params.update(var_names)

                    txt = txt.format(**params)

                f.write(txt)

    def setup_model(self, ts, overwrite=False):
        """Create directory structure to store model input files, executable and output results.

        Model configuration files and time series inputs are stored directly in the working directory.

        workdir/  # Created by PyWPS. Is considered the model path.
           model/
           output/

        """
        import shutil

        # Create subdirectory
        os.makedirs(self.output_path, exist_ok=overwrite)
        os.makedirs(self.model_path, exist_ok=overwrite)

        # Compute derived parameters
        self.derived_parameters()

        # Write configuration files in model directory
        self._dump_rv(ts)

        # Create symbolic link to input files
        for fn in ts:
            os.symlink(fn, self.model_path / Path(fn).name)

        # Create symbolic link to executable
        os.symlink(raven_exec, self.cmd)

    def run(self, ts, overwrite=False, **kwds):
        """Run the model.

        Parameters
        ----------
        ts : sequence
          Sequence of input file paths. Symbolic links to those files will be created in the model directory.
        overwrite : bool
          Whether or not to overwrite existing model and output files.
        **kwds : dict
          Raven parameters used to fill configuration file templates.

        Create a work directory with a model/ and output/ subdirectories, write the configuration files in model/ and
        launch the Raven executable. If the configuration files are templates, values can be formatted by passing
        dictionaries keyed by their extension.

        Example
        -------
        >>> r = Raven('/tmp/test')
        >>> r.configure(rvi=<path to template>, rvp=...}
        >>> r.run(rvp={'param1': val1, ...}, rcv={...})
        """
        # Update parameter objects
        for key, val in kwds.items():
            obj = getattr(self, key)
            if isinstance(val, dict):
                obj.update(val)
            else:
                obj.values = val

        if self.rvi:
            self.handle_date_defaults(ts)

        self.setup_model(map(Path, ts), overwrite)

        # Run the model
        subprocess.call(map(str, [self.cmd, self.model_path / self.name, '-o', self.output_path]))

        # Store output file names in dict
        for key in self._output_fn.keys():
            self.outputs[key] = self._get_output(key)

    __call__ = run

    def _assign_files(self, fns, variables):
        """Find for each variable the file storing it's data and the name of the netCDF variable.

        Parameters
        ----------
        fns : sequence
          Paths to netCDF files.
        variables : sequence
          Names of the variables to look for. Specify their CF standard name, a dictionary of
          alternative names will be used for the lookup.

        Returns
        -------
        files : dict
          A dictionary keyed by variable storing the file storing each variable.
        variables : dict
          A dictionary keyed by variable_var storing the variable name within the netCDF file.
        """
        files = {}
        var_names = {}

        for fn in fns:
            if '.nc' in fn.suffix:
                with xr.open_dataset(fn) as ds:
                    for var in variables:
                        for alt_name in self._variable_names[var]:
                            if alt_name in ds.data_vars:
                                files[var] = fn
                                var_names[var + '_var'] = alt_name
                                break

        for var in variables:
            if var not in files.keys():
                raise ValueError("{} not found in files.".format(var))

        return files, var_names

    def _get_output(self, key):
        """Match actual output files to known expected files.

        Return a dictionary of file paths for each expected input.
        """
        fn = self._output_fn[key]
        files = list(self.output_path.glob('*' + fn))

        if len(files) == 0:
            raise UserWarning("No output files for {}".format(fn))

        if len(files) > 1:
            raise IOError("Multiple matching files found for {}.".format(fn))

        return files[0].absolute()

    @staticmethod
    def start_end_date(fns):
        """Return the common starting and ending date and time of netCDF files.

        Parameters
        ----------
        fns : sequence
          Sequence of netCDF file names for forcing data.

        Returns
        -------
        start : datetime
          The first datetime of the forcing files.
        end : datetime
          The last datetime of the forcing files.
        """
        try:
            ds = xr.open_mfdataset(fns)
        except OSError:
            raise NotImplementedError
        return ds.indexes['time'][0], ds.indexes['time'][-1]

    def handle_date_defaults(self, ts):

        # Get start and end date from file
        start, end = self.start_end_date(ts)

        rvi = self.rvi
        if rvi.start_date == dt.datetime(1, 1, 1):
            rvi.start_date = start

        else:
            if rvi.end_date == dt.datetime(1, 1, 1):
                rvi.end_date = end

    @property
    def hydrograph(self):
        import xarray as xr
        return xr.open_dataset(self.outputs['hydrograph'])

    @property
    def storage(self):
        import xarray as xr
        return xr.open_dataset(self.outputs['storage'])

    @property
    def diagnostics(self):
        with open(self.outputs['diagnostics']) as f:
            reader = csv.reader(f.readlines())
            header = next(reader)
            content = next(reader)

            out = dict(zip(header, content))
            out.pop('')

        for key, val in out.items():
            if 'DIAG' in key:
                out[key] = float(val)

        return out

    @property
    def tags(self):
        """Return a list of tags within the templates."""
        import re
        pattern = re.compile(r"{(\w+)}")

        out = {}
        if self.templates:
            for key, conf in self.rv.items():
                out[key] = pattern.findall(conf)

        return out

    @staticmethod
    def split_ext(fn):
        """Return the name and rv key of the configuration file."""
        if isinstance(fn, six.string_types):
            fn = Path(fn)

        return (fn.stem, fn.suffix[1:])


class GR4JCemaneige(Raven):
    templates = tuple((Path(__file__).parent / 'raven-gr4j-cemaneige').glob("*.rv?"))

    class RVP(RV):
        params = namedtuple('GR4JParams', ('GR4J_X1', 'GR4J_X2', 'GR4J_X3', 'GR4J_X4', 'CEMANEIGE_X1', 'CEMANEIGE_X2'))

    rvp = RVP(params=RVP.params(None, None, None, None, None, None), one_minus_CEMANEIGE_X2=None)
    rvc = RV(GR4J_X1_hlf=None)
    rvt = RV(pr=None, prsn=None, tasmin=None, tasmax=None, evspsbl=None, water_volume_transport_in_river_channel=None)
    rvi = RVI()
    rvh = RV(name=None, area=None, elevation=None, latitude=None, longitude=None)

    def derived_parameters(self):
        self.rvc.GR4J_X1_hlf = self.rvp.params.GR4J_X1 * 1000. / 2.
        self.rvp.one_minus_CEMANEIGE_X2 = 1.0 - self.rvp.params.CEMANEIGE_X2


class MOHYSE(Raven):
    templates = tuple((Path(__file__).parent / 'raven-mohyse').glob("*.rv?"))

    class RVP(RV):
        params = namedtuple('MOHYSEParams', ', '.join(['par_x{:02}'.format(i) for i in range(1, 9)]))

    class RVH(RV):
        hrus = namedtuple('MOHYSEHRU', ('par_x09', 'par_x10'))

    rvp = RVP(params=RVP.params(*((None, ) * 8)))
    rvh = RVH(name=None, area=None, elevation=None, latitude=None, longitude=None, hrus=RVH.hrus(None, None),
              par_rezi_x10=None)
    rvt = RV(pr=None, prsn=None, tasmin=None, tasmax=None, evspsbl=None, water_volume_transport_in_river_channel=None)
    rvi = RVI()

    def derived_parameters(self):
        self.rvh['par_rezi_x10'] = 1.0 / self.rvh.hrus.par_x10


class HMETS(GR4JCemaneige):
    templates = tuple((Path(__file__).parent / 'raven-hmets').glob("*.rv?"))

    class RVP(RV):
        params = namedtuple('HMETSParams', ('GAMMA_SHAPE', 'GAMMA_SCALE', 'GAMMA_SHAPE2', 'GAMMA_SCALE2',
                                            'MIN_MELT_FACTOR', 'MAX_MELT_FACTOR', 'DD_MELT_TEMP', 'DD_AGGRADATION',
                                            'SNOW_SWI_MIN', 'SNOW_SWI_MAX', 'SWI_REDUCT_COEFF', 'DD_REFREEZE_TEMP',
                                            'REFREEZE_FACTOR', 'REFREEZE_EXP', 'PET_CORRECTION',
                                            'HMETS_RUNOFF_COEFF', 'PERC_COEFF', 'BASEFLOW_COEFF_1',
                                            'BASEFLOW_COEFF_2', 'TOPSOIL', 'PHREATIC'))

    rvp = RVP(params=RVP.params(*((None,) * len(RVP.params._fields))), TOPSOIL_m=None, PHREATIC_m=None,
              SUM_MELT_FACTOR=None, SUM_SNOW_SWI=None)
    rvc = RV(TOPSOIL_hlf=None, PHREATIC_hlf=None)
    rvt = RV(pr=None, prsn=None, tasmin=None, tasmax=None, evspsbl=None, water_volume_transport_in_river_channel=None)
    rvi = RVI()

    def derived_parameters(self):
<<<<<<< HEAD
        self.rvc['TOPSOIL_hlf'] = self.rvp['TOPSOIL'] * 0.5
        self.rvc['PHREATIC_hlf'] = self.rvp['PHREATIC'] * 0.5
        self.rvp['TOPSOIL_m'] = self.rvp['TOPSOIL'] / 1000.
        self.rvp['PHREATIC_m'] = self.rvp['PHREATIC'] / 1000.
        self.rvp['SUM_MELT_FACTOR'] = self.rvp['MIN_MELT_FACTOR'] + self.rvp['MAX_MELT_FACTOR']
        self.rvp['SUM_SNOW_SWI'] = self.rvp['SNOW_SWI_MIN'] + self.rvp['SNOW_SWI_MAX']

class HBVEC(GR4JCemaneige):
    templates = tuple((Path(__file__).parent / 'raven-hbv-ec').glob("*.rv?"))

    rvc = RVC()
    rvp = RVP(par_x01=None, par_x02=None, par_x03=None, par_x04=None, par_x05=None,
              par_x06=None, par_x07=None, par_x08=None, par_x09=None, par_x10=None,
              par_x11=None, par_x12=None, par_x13=None, par_x14=None, par_x15=None,
              par_x16=None, par_x17=None, par_x18=None, par_x19=None, one_plus_par_x15=None)
    
    rvt = RV(par_x20=None, par_x21=None)  # guessing that this is wrong

    rvh = RV(name=None, area=None, elevation=None, latitude=None, longitude=None,
             par_x11=None, par_x11_half=None)

    def derived_parameters(self):
        self.rvp['one_plus_par_x15'] = self.rvp['par_x15'] + 1.0
        self.rvh['par_x11_half'] = self.rvp['par_x11'] / 2.0
=======
        self.rvc['TOPSOIL_hlf'] = self.rvp.params.TOPSOIL * 0.5
        self.rvc['PHREATIC_hlf'] = self.rvp.params.PHREATIC * 0.5
        self.rvp['TOPSOIL_m'] = self.rvp.params.TOPSOIL / 1000.
        self.rvp['PHREATIC_m'] = self.rvp.params.PHREATIC / 1000.
        self.rvp['SUM_MELT_FACTOR'] = self.rvp.params.MIN_MELT_FACTOR + self.rvp.params.MAX_MELT_FACTOR
        self.rvp['SUM_SNOW_SWI'] = self.rvp.params.SNOW_SWI_MIN + self.rvp.params.SNOW_SWI_MAX
>>>>>>> 9ce8769e
<|MERGE_RESOLUTION|>--- conflicted
+++ resolved
@@ -121,20 +121,22 @@
                 pass
 
     def derived_parameters(self):
-        return {}
+        return
 
     def _dump_rv(self, ts):
         """Write configuration files to disk."""
-        
+
+        # Merge all parameter dictionaries
+        params = {}
+        for key, val in self.parameters.items():
+            params.update(val)
+
         for ext, txt in self.rv.items():
             fn = self.model_path / (self.name + '.' + ext)
 
             with open(fn, 'w') as f:
-
-                # Write parameters into template. Don't write by default as some configuration files might have
-                # meaningless {}.
-                if self.parameters[ext]:
-                    params = self.parameters[ext]
+                # Write parameters into template.
+                if params:
 
                     # Include the variable names to the parameters
                     if ext == 'rvt':
@@ -409,36 +411,28 @@
     rvi = RVI()
 
     def derived_parameters(self):
-<<<<<<< HEAD
-        self.rvc['TOPSOIL_hlf'] = self.rvp['TOPSOIL'] * 0.5
-        self.rvc['PHREATIC_hlf'] = self.rvp['PHREATIC'] * 0.5
-        self.rvp['TOPSOIL_m'] = self.rvp['TOPSOIL'] / 1000.
-        self.rvp['PHREATIC_m'] = self.rvp['PHREATIC'] / 1000.
-        self.rvp['SUM_MELT_FACTOR'] = self.rvp['MIN_MELT_FACTOR'] + self.rvp['MAX_MELT_FACTOR']
-        self.rvp['SUM_SNOW_SWI'] = self.rvp['SNOW_SWI_MIN'] + self.rvp['SNOW_SWI_MAX']
-
-class HBVEC(GR4JCemaneige):
-    templates = tuple((Path(__file__).parent / 'raven-hbv-ec').glob("*.rv?"))
-
-    rvc = RVC()
-    rvp = RVP(par_x01=None, par_x02=None, par_x03=None, par_x04=None, par_x05=None,
-              par_x06=None, par_x07=None, par_x08=None, par_x09=None, par_x10=None,
-              par_x11=None, par_x12=None, par_x13=None, par_x14=None, par_x15=None,
-              par_x16=None, par_x17=None, par_x18=None, par_x19=None, one_plus_par_x15=None)
-    
-    rvt = RV(par_x20=None, par_x21=None)  # guessing that this is wrong
-
-    rvh = RV(name=None, area=None, elevation=None, latitude=None, longitude=None,
-             par_x11=None, par_x11_half=None)
-
-    def derived_parameters(self):
-        self.rvp['one_plus_par_x15'] = self.rvp['par_x15'] + 1.0
-        self.rvh['par_x11_half'] = self.rvp['par_x11'] / 2.0
-=======
         self.rvc['TOPSOIL_hlf'] = self.rvp.params.TOPSOIL * 0.5
         self.rvc['PHREATIC_hlf'] = self.rvp.params.PHREATIC * 0.5
         self.rvp['TOPSOIL_m'] = self.rvp.params.TOPSOIL / 1000.
         self.rvp['PHREATIC_m'] = self.rvp.params.PHREATIC / 1000.
         self.rvp['SUM_MELT_FACTOR'] = self.rvp.params.MIN_MELT_FACTOR + self.rvp.params.MAX_MELT_FACTOR
         self.rvp['SUM_SNOW_SWI'] = self.rvp.params.SNOW_SWI_MIN + self.rvp.params.SNOW_SWI_MAX
->>>>>>> 9ce8769e
+
+
+class HBVEC(GR4JCemaneige):
+    templates = tuple((Path(__file__).parent / 'raven-hbv-ec').glob("*.rv?"))
+
+    class RVP(RV):
+        params = namedtuple('HBVECParams', ', '.join(['par_x{:02}'.format(i) for i in range(1, 22)]))
+
+    rvp = RVP(params=RVP.params(*((None,) * len(RVP.params._fields))), one_plus_par_x15=None)
+    
+    rvt = RV(pr=None, prsn=None, tasmin=None, tasmax=None, evspsbl=None,
+             water_volume_transport_in_river_channel=None)
+
+    rvh = RV(name=None, area=None, elevation=None, latitude=None, longitude=None, par_x11_half=None)
+
+    def derived_parameters(self):
+        self.rvp['one_plus_par_x15'] = self.rvp.params.par_x15 + 1.0
+        self.rvh['par_x11_half'] = self.rvp.params.par_x11 / 2.0
+
