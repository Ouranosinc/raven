"""
Raven model definition

Classes
-------

Ostrich : A generic class that knows how calibrate a model if ostIn.txt and all required files are given.

GR4JCemaneige: The Ostrich calibration of a Raven emulator for GR4J-Cemaneige. Uses template configuration files whose value can be
automatically filled in.

"""
import raven
from pathlib import Path
from collections import OrderedDict, namedtuple
import os, errno
import subprocess
import tempfile
import csv
import datetime as dt
import six
import xarray as xr
from raven.models.rv import RV, RVI, isinstance_namedtuple
import numpy as np

ostrich_exec = str(Path(raven.__file__).parent.parent / 'bin' / 'ostrich')
raven_exec = str(Path(raven.__file__).parent.parent / 'bin' / 'raven')

class Ostrich:
    """Wrapper for OSTRICH calibration of RAVEN hydrological model

    This class is used to calibrate RAVEN model using OSTRICH from user-provided configuration files. It can also be subclassed with
    configuration templates for emulated models, allowing direct calls to the models.

    Usage
    -----
    >>> r = Ostrich('/tmp/testdir')
    >>> r.configure()

    """
    identifier = 'generic-ostrich'
    templates = ()
    rvi = rvp = rvc = rvt = rvh = rvd = RV()  # rvd is for derived parameters

    # Output files default names. The actual output file names will be composed of the run_name and the default name.
    _output_fn = {'hydrograph': 'Hydrographs.nc',
                  'storage': 'WatershedStorage.nc',
                  'solution': 'solution.rvc',
                  'diagnostics': 'Diagnostics.csv'}

    # Dictionary of potential variable names, keyed by CF standard name.
    # http://cfconventions.org/Data/cf-standard-names/60/build/cf-standard-name-table.html
    # PET is the potential evapotranspiration, while evspsbl is the actual evap.
    _variable_names = {'tasmin': ['tasmin', 'tmin'],
                       'tasmax': ['tasmax', 'tmax'],
                       'pr': ['pr', 'precip', 'prec', 'rain', 'rainfall', 'precipitation'],
                       'prsn': ['prsn', 'snow', 'snowfall', 'solid_precip'],
                       'evspsbl': ['pet', 'evap', 'evapotranspiration'],
                       'water_volume_transport_in_river_channel': ['qobs', 'discharge', 'streamflow']
                       }

    def __init__(self, workdir=None):
        """Initialize the OSTRICH calibration of RAVEN model.

        Parameters
        ----------
        workdir : str, Path
          Directory for the model configuration and outputs. If None, a temporary directory will be created.
        """
        workdir = workdir or tempfile.mkdtemp()
        self.workdir = Path(workdir)
        self.outputs = {}

        self._name = None
        self._defaults = {}

        # Configuration file extensions + rvd for derived parameters.
        self._rvext = ('rvi', 'rvp', 'rvc', 'rvh', 'rvt', 'rvd', 'sh', 'tpl', 'txt')

        # The configuration file content is stored in conf.
        self._conf = dict.fromkeys(self._rvext, "")

        # Model parameters - dictionary representation of rv attributes.
        self._parameters = dict.fromkeys(self._rvext, OrderedDict())

        # For subclasses where the configuration file templates are known in advance.
        if self.templates:
            self.configure(self.templates)

    @property
    def version(self):
        import re
        out = subprocess.check_output([ostrich_exec, ])
        match = re.search(r"Version (\S+) ", out.decode('utf-8'))
        if match:
            return match.groups()[0]
        else:
            raise AttributeError("Version not found: {}".format(out))

    @property
    def cmd(self):
        """OSTRICH executable path."""
        return self.model_path / 'ostrich'

    @property
    def model_path(self):
        """Path to the model executable and configuration files. """
        return self.workdir / 'model'

    @property
    def name(self):
        """Name of the model configuration."""
        return self._name

    @name.setter
    def name(self, x):
        if self._name is None:
            self._name = x
        elif x != self._name:
            raise UserWarning("Model configuration name changed.")

    @property
    def output_path(self):
        """Path to the model outputs and logs."""
        return self.workdir / 'output'

    @property
    def configuration(self):
        """Configuration dictionaries."""
        return {ext: OrderedDict(getattr(self, ext).to_dict()) for ext in self._rvext}

    @property
    def rv(self):
        """Dictionary of the configuration files."""
        return {ext: self._conf[ext] for ext in self._rvext}

    @property
    def rvobjs(self):
        """Generator for (ext, rv object)."""
        return {ext: getattr(self, ext) for ext in self._rvext}

    def configure(self, fns):
        """Read configuration files."""
        for fn in fns:
            print(">>>>>>>>>>> fn = ",fn)
            name, ext = self.split_ext(fn)
            self._name = name

            if ext not in self._rvext:
                raise ValueError('rv contains unrecognized configuration file keys : {}.'.format(ext))

            self._conf[ext] = open(str(fn)).read()

    def assign(self, key, value):
        """
        Assign parameter to rv object that has a key with the same name.
        For example, {run_name}, {longitude}, {elevation}.
        """
        assigned = False
        for ext, obj in self.rvobjs.items():
            if hasattr(obj, key):
                att = getattr(obj, key)
                # If the object is a namedtuple, we get its class and try to instantiate it with the values passed.
                if isinstance_namedtuple(att) and isinstance(value, (list, tuple, np.ndarray)):
                    p = getattr(getattr(self, ext.upper()), key)(*value)
                    setattr(obj, key, p)
                else:
                    setattr(obj, key, value)
                assigned = True

        if not assigned:
            raise AttributeError("No configuration key named {}".format(key))

    def derived_parameters(self):
        """Subclassed by emulators. Defines model parameters that are a function of other parameters."""
        return

    def _dump_rv(self, ts):
        """Write configuration files to disk."""

        # Merge all parameter dictionaries
        params = {}
        for key, val in self.configuration.items():
            params.update(val)

        for ext, txt in self.rv.items():
            print("model_path                :: ", str(self.model_path))
            print("model_path/model          :: ", str(self.model_path / 'model'))
            print("name                      :: ", self.name)  # EMPTY :(

            #fn = str(self.model_path / 'model' / (self.name + '.' + ext))  # this would be the correct version
<<<<<<< HEAD
            fn = str(self.model_path / ('raven-gr4j-cemaneige' + '.' + ext))   # this is a hack
            
=======
            fn = str(self.model_path / 'model' / ('raven-gr4j-cemaneige' + '.' + ext))   # this is a hack

>>>>>>> 8986fe71
            # ----------------------
            # original file in raven-run-folder "model_path/model"
            # ----------------------
            with open(fn, 'w') as f:
                print('fn: ',fn)
                
                # Write parameters into template.
                if params:
                    txt = txt.format(**params)

                f.write(txt)

            # ----------------------
            # template files in ostrich folder "model_path"
            # ----------------------
            # fn = str(self.model_path / (self.name + '.' + ext + '.tpl'))     # this would be the correct version
            fn = str(self.model_path.parent / ('raven-gr4j-cemaneige' + '.' + ext + '.tpl'))   # this is a hack

            with open(fn, 'w') as f:
                print('fn: ',fn)
                
                # Write parameters into template.
                if params:
                    txt = txt.format(**params)

                f.write(txt)

    def setup_model(self, ts, overwrite=False):
        """Create directory structure to store model input files, executable and output results.

        Model configuration files and time series inputs are stored directly in the working directory.

        workdir/  # Created by PyWPS. Is considered the model path.
           model/
           output/

        """
        import shutil

        if self.output_path.exists():
            if overwrite:
                shutil.rmtree(str(self.workdir))
            else:
                raise IOError(
                    "Directory already exists. Either set overwrite to `True` or create a new model instance.")

        # Create subdirectory
        os.makedirs(str(self.output_path))
        os.makedirs(str(self.model_path))

        # Match the input files
        files, var_names = self._assign_files(ts, self.rvt.keys())

        self.rvt.update(files, force=True)
        self.rvd.update(var_names, force=True)

        # Compute derived parameters
        self.derived_parameters()

        # needs to fill in {run_name}, {start_date}, {duration}, {time_step}, etc. --> model/model/*.rv*  OR model/*.rv*.tpl

        # needs to fill in information {calib_alg}, {calib_budget}, {calib_ranges} --> model/ostIn.txt

        # Write configuration files in model directory
        self._dump_rv(ts)    # RAVEN specific

        # Create symbolic link to input files
        for fn in ts:
            os.symlink(str(fn), str(self.model_path / Path(fn).name))

        # get OSTRICH setup file
        files = ['ostIn.txt', 'ostrich-runs-raven.sh', 'save_best.sh',
                     'raven-gr4j-cemaneige.rvc.tpl', 'raven-gr4j-cemaneige.rvp.tpl']
                #     'model/raven-gr4j-cemaneige.rvi', 'model/raven-gr4j-cemaneige.rvt', 'model/raven-gr4j-cemaneige.rvh']
        for ff in files:
            shutil.copy( str(Path(__file__).parent.parent.parent / 'tests' / 'testdata' / 'ostrich-gr4j-cemaneige' / ff), str(self.model_path / ff))
        dirs = ['model']
        for dd in dirs:
            shutil.copytree(str(Path(__file__).parent.parent.parent / 'tests' / 'testdata' / 'ostrich-gr4j-cemaneige' / dd), str(self.model_path / dd))

            # Raven executable
            os.symlink(str(raven_exec), str(self.model_path / dd / Path(raven_exec).name))
<<<<<<< HEAD
        
=======

        # shutil.copytree(str(Path(__file__).parent.parent.parent / 'tests' / 'testdata' / 'ostrich-gr4j-cemaneige' ), str(self.model_path ))

        # # Raven executable
        # os.symlink(str(raven_exec), str(self.model_path / 'model' / Path(raven_exec).name))

>>>>>>> 8986fe71
        # Create symbolic link to executable
        os.symlink(ostrich_exec, str(self.cmd))

    def run(self, ts, overwrite=False, **kwds):
        """Run the model.

        Parameters
        ----------
        ts : path or sequence
          Sequence of input file paths. Symbolic links to those files will be created in the model directory.
        overwrite : bool
          Whether or not to overwrite existing model and output files.
        **kwds : dict
          Raven parameters used to fill configuration file templates.

        Create a work directory with a model/ and output/ subdirectories, write the configuration files in model/ and
        launch the Raven executable. If the configuration files are templates, values can be formatted by passing
        dictionaries keyed by their extension.

        Example
        -------
        >>> r = Ostrich()
        >>> r.configure(rvi=<path to template>, rvp=...}
        >>> r.run(ts, start_date=dt.datetime(2000, 1, 1), area=1000, X1=67)
        """
        import shutil

        if isinstance(ts, (six.string_types, Path)):
            ts = [ts, ]

        # Update parameter objects
        for key, val in kwds.items():

            if key in self._rvext:
                obj = getattr(self, key)
                if isinstance(val, dict):
                    obj.update(val)
                elif isinstance(val, RV):
                    setattr(self, key, val)
                else:
                    raise ValueError("A dictionary or an RV instance is expected to update the values "
                                     "for {}.".format(key))
            else:

                self.assign(key, val)

            print("KJDHSSSSSSSSSSS: ",key, "   ", val)

        if self.rvi:
            self.handle_date_defaults(ts)

        self.setup_model(tuple(map(Path, ts)), overwrite)

        # Run the model (OSTRICH needs to be executed in directory of executable)
        prevdir = os.getcwd()
        os.chdir(self.model_path)
        subprocess.call(map(str, [self.cmd]))
        os.chdir(prevdir)

        # make a secure copy
        shutil.copytree(str(self.model_path), '/Users/j6mai/Downloads/__WPS_save')

        # Store output file names in dict
        for key in self._output_fn.keys():
            self.outputs[key] = self._get_output(key)

    __call__ = run

    def _assign_files(self, fns, variables):
        """Find for each variable the file storing it's data and the name of the netCDF variable.

        Parameters
        ----------
        fns : sequence
          Paths to netCDF files.
        variables : sequence
          Names of the variables to look for. Specify their CF standard name, a dictionary of
          alternative names will be used for the lookup.

        Returns
        -------
        files : dict
          A dictionary keyed by variable storing the file storing each variable.
        variables : dict
          A dictionary keyed by variable_var storing the variable name within the netCDF file.
        """
        files = {}
        var_names = {}

        for fn in fns:
            if '.nc' in fn.suffix:
                with xr.open_dataset(fn) as ds:
                    for var in variables:
                        for alt_name in self._variable_names[var]:
                            if alt_name in ds.data_vars:
                                files[var] = fn
                                var_names[var + '_var'] = alt_name
                                break

        for var in variables:
            if var not in files.keys():
                raise ValueError("{} not found in files.".format(var))

        return files, var_names

    def _get_output(self, key):
        """Match actual output files to known expected files.

        Return a dictionary of file paths for each expected input.
        """
        fn = self._output_fn[key]
        files = list(self.output_path.glob('*' + fn))

        if len(files) == 0:
            raise UserWarning("No output files for {}".format(fn))

        if len(files) > 1:
            raise IOError("Multiple matching files found for {}.".format(fn))

        return str(files[0].absolute())

    @staticmethod
    def start_end_date(fns):
        """Return the common starting and ending date and time of netCDF files.

        Parameters
        ----------
        fns : sequence
          Sequence of netCDF file names for forcing data.

        Returns
        -------
        start : datetime
          The first datetime of the forcing files.
        end : datetime
          The last datetime of the forcing files.
        """

        ds = xr.open_mfdataset(fns)
        return ds.indexes['time'][0], ds.indexes['time'][-1]

    def handle_date_defaults(self, ts):

        # Get start and end date from file
        start, end = self.start_end_date(ts)

        rvi = self.rvi
        if rvi.start_date == dt.datetime(1, 1, 1):
            rvi.start_date = start

        else:
            if rvi.end_date == dt.datetime(1, 1, 1):
                rvi.end_date = end

    @property
    def q_sim(self):
        """Return a view of the hydrograph time series.

        This view will be overwritten by successive calls to `run`. To make a copy of this DataArray that will
        persist in memory, use `q_sim.copy(deep=True)`.
        """
        return self.hydrograph.q_sim

    @property
    def hydrograph(self):
        """Return a view of the current output file.

        If the model is run multiple times, hydrograph will point to the latest version. To store the results of
        multiple runs, either create different model instances or explicitly copy the file to another disk location.
        """
        with xr.open_dataset(self.outputs['hydrograph']) as ds:
            return ds

    @property
    def storage(self):
        with xr.open_dataset(self.outputs['storage']) as ds:
            return ds

    @property
    def diagnostics(self):
        with open(self.outputs['diagnostics']) as f:
            reader = csv.reader(f.readlines())
            header = next(reader)
            content = next(reader)

            out = dict(zip(header, content))
            out.pop('')

        for key, val in out.items():
            if 'DIAG' in key:
                out[key] = float(val)

        return out

    @property
    def tags(self):
        """Return a list of tags within the templates."""
        import re
        pattern = re.compile(r"{(\w+)}")

        out = {}
        if self.templates:
            for key, conf in self.rv.items():
                out[key] = pattern.findall(conf)

        return out

    @staticmethod
    def split_ext(fn):
        """Return the name and rv key of the configuration file."""
        if isinstance(fn, six.string_types):
            fn = Path(fn)

        return (fn.stem, fn.suffix[1:])


class GR4JCN_OST(Ostrich):

    templates = (     tuple( Path('ostrich-gr4j-cemaneige').glob("*.sh")) +
                      tuple( Path('ostrich-gr4j-cemaneige').glob("*.tpl")) +
                      tuple( Path('ostrich-gr4j-cemaneige').glob("*.txt")) +
                      tuple( Path('ostrich-gr4j-cemaneige/model').glob("*.rv*") ) )

    class RVP(RV):
        params = namedtuple('GR4JParams', ('GR4J_X1', 'GR4J_X2', 'GR4J_X3', 'GR4J_X4', 'CEMANEIGE_X1', 'CEMANEIGE_X2'))

    rvp = RVP(params=RVP.params(None, None, None, None, None, None))
    rvt = RV(pr=None, prsn=None, tasmin=None, tasmax=None, evspsbl=None, water_volume_transport_in_river_channel=None)
    rvi = RVI()
    rvh = RV(name=None, area=None, elevation=None, latitude=None, longitude=None)
    rvd = RV(one_minus_CEMANEIGE_X2=None, GR4J_X1_hlf=None)

    def derived_parameters(self):
        self.rvd.GR4J_X1_hlf = self.rvp.params.GR4J_X1 * 1000. / 2.
        self.rvd.one_minus_CEMANEIGE_X2 = 1.0 - self.rvp.params.CEMANEIGE_X2


# class MOHYSE(Raven):
#     templates = tuple((Path(__file__).parent / 'raven-mohyse').glob("*.rv?"))

#     class RVP(RV):
#         params = namedtuple('MOHYSEParams', ', '.join(['par_x{:02}'.format(i) for i in range(1, 9)]))

#     class RVH(RV):
#         hrus = namedtuple('MOHYSEHRU', ('par_x09', 'par_x10'))

#     rvp = RVP(params=RVP.params(*((None, ) * 8)))
#     rvh = RVH(name=None, area=None, elevation=None, latitude=None, longitude=None, hrus=RVH.hrus(None, None))
#     rvt = RV(pr=None, prsn=None, tasmin=None, tasmax=None, evspsbl=None, water_volume_transport_in_river_channel=None)
#     rvi = RVI()
#     rvd = RV(par_rezi_x10=None)

#     def derived_parameters(self):
#         self.rvd['par_rezi_x10'] = 1.0 / self.rvh.hrus.par_x10


# class HMETS(GR4JCN):
#     templates = tuple((Path(__file__).parent / 'raven-hmets').glob("*.rv?"))

#     class RVP(RV):
#         params = namedtuple('HMETSParams', ('GAMMA_SHAPE', 'GAMMA_SCALE', 'GAMMA_SHAPE2', 'GAMMA_SCALE2',
#                                             'MIN_MELT_FACTOR', 'MAX_MELT_FACTOR', 'DD_MELT_TEMP', 'DD_AGGRADATION',
#                                             'SNOW_SWI_MIN', 'SNOW_SWI_MAX', 'SWI_REDUCT_COEFF', 'DD_REFREEZE_TEMP',
#                                             'REFREEZE_FACTOR', 'REFREEZE_EXP', 'PET_CORRECTION',
#                                             'HMETS_RUNOFF_COEFF', 'PERC_COEFF', 'BASEFLOW_COEFF_1',
#                                             'BASEFLOW_COEFF_2', 'TOPSOIL', 'PHREATIC'))

#     rvp = RVP(params=RVP.params(*((None,) * len(RVP.params._fields))))
#     rvt = RV(pr=None, prsn=None, tasmin=None, tasmax=None, evspsbl=None, water_volume_transport_in_river_channel=None)
#     rvi = RVI()
#     rvd = RV(TOPSOIL_m=None, PHREATIC_m=None, SUM_MELT_FACTOR=None, SUM_SNOW_SWI=None, TOPSOIL_hlf=None,
#              PHREATIC_hlf=None)

#     def derived_parameters(self):
#         self.rvd['TOPSOIL_hlf'] = self.rvp.params.TOPSOIL * 0.5
#         self.rvd['PHREATIC_hlf'] = self.rvp.params.PHREATIC * 0.5
#         self.rvd['TOPSOIL_m'] = self.rvp.params.TOPSOIL / 1000.
#         self.rvd['PHREATIC_m'] = self.rvp.params.PHREATIC / 1000.
#         self.rvd['SUM_MELT_FACTOR'] = self.rvp.params.MIN_MELT_FACTOR + self.rvp.params.MAX_MELT_FACTOR
#         self.rvd['SUM_SNOW_SWI'] = self.rvp.params.SNOW_SWI_MIN + self.rvp.params.SNOW_SWI_MAX


# class HBVEC(GR4JCN):
#     templates = tuple((Path(__file__).parent / 'raven-hbv-ec').glob("*.rv?"))

#     class RVP(RV):
#         params = namedtuple('HBVECParams', ('par_x{:02}'.format(i) for i in range(1, 22)))

#     rvp = RVP(params=RVP.params(*((None,) * len(RVP.params._fields))))

#     class RVD(RV):
#         mae = namedtuple('MeanAverageEvap', ('mae_{:02}'.format(i) for i in range(1, 13)))
#         mat = namedtuple('MeanAverageTemp', ('mat_{:02}'.format(i) for i in range(1, 13)))

#     rvd = RVD(one_plus_par_x15=None, par_x11_half=None)

#     rvt = RV(pr=None, prsn=None, tasmin=None, tasmax=None, evspsbl=None,
#              water_volume_transport_in_river_channel=None)

#     rvh = RV(name=None, area=None, elevation=None, latitude=None, longitude=None)

#     def derived_parameters(self):
#         import xarray as xr

#         self.rvd['one_plus_par_x15'] = self.rvp.params.par_x15 + 1.0
#         self.rvd['par_x11_half'] = self.rvp.params.par_x11 / 2.0

#         tasmax = xr.open_dataset(self.rvt.tasmax)[self.rvd.tasmax_var]
#         tasmin = xr.open_dataset(self.rvt.tasmin)[self.rvd.tasmin_var]
#         evap = xr.open_dataset(self.rvt.evspsbl)[self.rvd.evspsbl_var]

#         tas = (tasmax + tasmin) / 2.
#         self.rvd.mat = self.RVD.mat(*tas.groupby('time.month').mean().values)
#         self.rvd.mae = self.RVD.mae(*evap.groupby('time.month').mean().values)<|MERGE_RESOLUTION|>--- conflicted
+++ resolved
@@ -189,13 +189,8 @@
             print("name                      :: ", self.name)  # EMPTY :(
 
             #fn = str(self.model_path / 'model' / (self.name + '.' + ext))  # this would be the correct version
-<<<<<<< HEAD
-            fn = str(self.model_path / ('raven-gr4j-cemaneige' + '.' + ext))   # this is a hack
-            
-=======
             fn = str(self.model_path / 'model' / ('raven-gr4j-cemaneige' + '.' + ext))   # this is a hack
 
->>>>>>> 8986fe71
             # ----------------------
             # original file in raven-run-folder "model_path/model"
             # ----------------------
@@ -267,8 +262,8 @@
             os.symlink(str(fn), str(self.model_path / Path(fn).name))
 
         # get OSTRICH setup file
-        files = ['ostIn.txt', 'ostrich-runs-raven.sh', 'save_best.sh',
-                     'raven-gr4j-cemaneige.rvc.tpl', 'raven-gr4j-cemaneige.rvp.tpl']
+        files = ['ostIn.txt', 'ostrich-runs-raven.sh', 'save_best.sh'] #,
+                #     'raven-gr4j-cemaneige.rvc.tpl', 'raven-gr4j-cemaneige.rvp.tpl']
                 #     'model/raven-gr4j-cemaneige.rvi', 'model/raven-gr4j-cemaneige.rvt', 'model/raven-gr4j-cemaneige.rvh']
         for ff in files:
             shutil.copy( str(Path(__file__).parent.parent.parent / 'tests' / 'testdata' / 'ostrich-gr4j-cemaneige' / ff), str(self.model_path / ff))
@@ -278,16 +273,7 @@
 
             # Raven executable
             os.symlink(str(raven_exec), str(self.model_path / dd / Path(raven_exec).name))
-<<<<<<< HEAD
-        
-=======
-
-        # shutil.copytree(str(Path(__file__).parent.parent.parent / 'tests' / 'testdata' / 'ostrich-gr4j-cemaneige' ), str(self.model_path ))
-
-        # # Raven executable
-        # os.symlink(str(raven_exec), str(self.model_path / 'model' / Path(raven_exec).name))
-
->>>>>>> 8986fe71
+
         # Create symbolic link to executable
         os.symlink(ostrich_exec, str(self.cmd))
 
