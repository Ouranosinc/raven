# -*- coding: utf-8 -*-
import json
import logging
<<<<<<< HEAD
import requests
import tempfile
from pathlib import Path
=======
import tempfile
>>>>>>> 3bfa0723

import fiona
import geopandas as gpd
from pywps import LiteralInput, ComplexOutput
from pywps import Process, FORMATS

from raven.utilities import gis
from raven.utils import archive_sniffer, single_file_check, parse_lonlat
<<<<<<< HEAD
from raven.utils import crs_sniffer, generic_vector_reproject
# from tests.common import TESTDATA

LOGGER = logging.getLogger("PYWPS")
#
# DATA = Path(__file__).parent / 'hydrobasins_tables'
# HYBAS = {
#     'lake_lev07': DATA / 'hybas_lake_na_lev07.csv',
#     'lake_lev08': DATA / 'hybas_lake_na_lev08.csv',
#     'lake_lev09': DATA / 'hybas_lake_na_lev09.csv',
#     'lake_lev10': DATA / 'hybas_lake_na_lev10.csv',
#     'lake_lev11': DATA / 'hybas_lake_na_lev11.csv',
#     'lake_lev12': DATA / 'hybas_lake_na_lev12.csv',
#     'lev07': DATA / 'hybas_na_lev07.csv',
#     'lev08': DATA / 'hybas_na_lev08.csv',
#     'lev09': DATA / 'hybas_na_lev09.csv',
#     'lev10': DATA / 'hybas_na_lev10.csv',
#     'lev11': DATA / 'hybas_na_lev11.csv',
#     'lev12': DATA / 'hybas_na_lev12.csv',
# }
=======
from raven.utils import crs_sniffer

LOGGER = logging.getLogger("PYWPS")
>>>>>>> 3bfa0723


class ShapeSelectionProcess(Process):
    """Given lat/lon coordinates and a file containing vector data, return the feature containing the coordinates."""

    def __init__(self):
        inputs = [
            LiteralInput('location', 'Location coordinates (lon, lat)',
                         abstract="Location coordinates (longitude, latitude) for point of interest.",
                         data_type='string',
                         default='-68.724444, 50.646667',
                         min_occurs=1,
                         max_occurs=1),
            LiteralInput('level', 'Resolution level of HydroBASINS Shapes',
                         data_type='integer',
                         default=12,
                         allowed_values=[7, 8, 9, 10, 11, 12],
                         min_occurs=1,
                         max_occurs=1),
            LiteralInput('lakes', 'Use the HydroBASINS version that includes lake outlines',
                         data_type='boolean',
                         default='true',
                         min_occurs=1,
                         max_occurs=1),
            LiteralInput('aggregate_upstream',
                         'Attempt to capture both the containing basin and all tributary basins from point',
                         data_type='boolean',
                         default='false',
                         min_occurs=1,
                         max_occurs=1),
        ]

        outputs = [
            ComplexOutput('feature', 'Watershed feature geometry',
                          abstract='Geographic representation of shape properties.',
                          supported_formats=[FORMATS.GEOJSON]),
            ComplexOutput('upstream_ids', 'HydroBASINS IDs for all immediate upstream basins',
                          abstract='List of all tributary sub-basins according to their HydroBASINS IDs, '
                                   'including the downstream basin.',
                          supported_formats=[FORMATS.JSON])
        ]

        super(ShapeSelectionProcess, self).__init__(
            self._handler,
            identifier="shape-selection",
            title="Shape Selection",
            version="1.0",
            abstract="Return a feature within a polygon vector file based on lon/lat coordinates.",
            metadata=[],
            inputs=inputs,
            outputs=outputs,
            status_supported=True,
            store_supported=True)

    def _handler(self, request, response):

        level = request.inputs['level'][0].data
        lakes = request.inputs['lakes'][0].data
        collect_upstream = request.inputs['aggregate_upstream'][0].data
        lonlat = request.inputs['location'][0].data

        # shape_description = 'hydrobasins_{}na_lev{}'.format('lake_' if lakes else '', level)
        # table = DATA / 'hybas_{}na_lev{:02}.csv'.format('lake_' if lakes else '', level)
        # shape_url = TESTDATA[shape_description]

        # extensions = ['.gml', '.shp', '.gpkg', '.geojson', '.json']
        # shp = single_file_check(archive_sniffer(shape_url, working_dir=self.workdir, extensions=extensions))

        lon, lat = parse_lonlat(lonlat)
        bbox = (lon, lat, lon, lat)

        shape_url = tempfile.NamedTemporaryFile(prefix='hybas_', suffix='.gml', delete=False,
                                                dir=self.workdir).name
        hybas_bytes = gis.get_hydrobasins_location_wfs(bbox, lakes=lakes, level=level)
        with open(shape_url, 'w') as f:
            f.write(hybas_bytes)

        extensions = ['.gml', '.shp', '.gpkg', '.geojson', '.json']
        shp = single_file_check(archive_sniffer(shape_url, working_dir=self.workdir, extensions=extensions))

        shape_crs = crs_sniffer(shp)

        with fiona.Collection(shp, 'r', crs=shape_crs) as src:

            # Find HYBAS_ID
<<<<<<< HEAD
            feat = next(src)  # src.filter(bbox=bbox))
=======
            feat = next(src)
>>>>>>> 3bfa0723
            hybas_id = feat['properties']['HYBAS_ID']

            if collect_upstream:

                main_bas = feat['properties']['MAIN_BAS']

                if lakes is False or level != 12:
                    raise ValueError("Set lakes to True and level to 12.")

                # Collect features from GeoServer
                region = tempfile.NamedTemporaryFile(prefix='hybas_', suffix='.json', delete=False,
                                                     dir=self.workdir).name
<<<<<<< HEAD

                region_url = gis.get_hydrobasins_attributes_wfs(attribute='MAIN_BAS', value=main_bas,
                                                                lakes=lakes, level=level)

                # Read table of relevant features sharing main basin
                df = gpd.read_file(region_url)
                df.to_file(region, driver='GeoJSON')

=======
                region_url = gis.get_hydrobasins_attributes_wfs(attribute='MAIN_BAS', value=main_bas,
                                                                lakes=lakes, level=level)

                # Read table of relevant features sharing main basin
                df = gpd.read_file(region_url)
                df.to_file(region, driver='GeoJSON')

>>>>>>> 3bfa0723
                # TODO: Load and keep this data in memory; Figure out how to better handle encoding and column names.
                # Identify upstream sub-basins and write to a new file
                up = gis.hydrobasins_upstream_ids(hybas_id, df)
                upfile = tempfile.NamedTemporaryFile(prefix='hybas_', suffix='.json', delete=False,
                                                     dir=self.workdir).name
                up.to_file(upfile, driver='GeoJSON')

                # Aggregate upstream features into a single geometry.
                gdf = gpd.read_file(upfile)
                agg = gis.hydrobasins_aggregate(gdf)

                response.outputs['feature'].data = agg.to_json()
                response.outputs['upstream_ids'].data = json.dumps(up['HYBAS_ID'].tolist())

            else:
                response.outputs['feature'].data = json.dumps(feat)
                response.outputs['upstream_ids'].data = json.dumps([hybas_id, ])

        return response<|MERGE_RESOLUTION|>--- conflicted
+++ resolved
@@ -1,13 +1,7 @@
 # -*- coding: utf-8 -*-
 import json
 import logging
-<<<<<<< HEAD
-import requests
 import tempfile
-from pathlib import Path
-=======
-import tempfile
->>>>>>> 3bfa0723
 
 import fiona
 import geopandas as gpd
@@ -16,32 +10,10 @@
 
 from raven.utilities import gis
 from raven.utils import archive_sniffer, single_file_check, parse_lonlat
-<<<<<<< HEAD
-from raven.utils import crs_sniffer, generic_vector_reproject
-# from tests.common import TESTDATA
 
-LOGGER = logging.getLogger("PYWPS")
-#
-# DATA = Path(__file__).parent / 'hydrobasins_tables'
-# HYBAS = {
-#     'lake_lev07': DATA / 'hybas_lake_na_lev07.csv',
-#     'lake_lev08': DATA / 'hybas_lake_na_lev08.csv',
-#     'lake_lev09': DATA / 'hybas_lake_na_lev09.csv',
-#     'lake_lev10': DATA / 'hybas_lake_na_lev10.csv',
-#     'lake_lev11': DATA / 'hybas_lake_na_lev11.csv',
-#     'lake_lev12': DATA / 'hybas_lake_na_lev12.csv',
-#     'lev07': DATA / 'hybas_na_lev07.csv',
-#     'lev08': DATA / 'hybas_na_lev08.csv',
-#     'lev09': DATA / 'hybas_na_lev09.csv',
-#     'lev10': DATA / 'hybas_na_lev10.csv',
-#     'lev11': DATA / 'hybas_na_lev11.csv',
-#     'lev12': DATA / 'hybas_na_lev12.csv',
-# }
-=======
 from raven.utils import crs_sniffer
 
 LOGGER = logging.getLogger("PYWPS")
->>>>>>> 3bfa0723
 
 
 class ShapeSelectionProcess(Process):
@@ -127,11 +99,8 @@
         with fiona.Collection(shp, 'r', crs=shape_crs) as src:
 
             # Find HYBAS_ID
-<<<<<<< HEAD
-            feat = next(src)  # src.filter(bbox=bbox))
-=======
+
             feat = next(src)
->>>>>>> 3bfa0723
             hybas_id = feat['properties']['HYBAS_ID']
 
             if collect_upstream:
@@ -144,7 +113,6 @@
                 # Collect features from GeoServer
                 region = tempfile.NamedTemporaryFile(prefix='hybas_', suffix='.json', delete=False,
                                                      dir=self.workdir).name
-<<<<<<< HEAD
 
                 region_url = gis.get_hydrobasins_attributes_wfs(attribute='MAIN_BAS', value=main_bas,
                                                                 lakes=lakes, level=level)
@@ -153,15 +121,6 @@
                 df = gpd.read_file(region_url)
                 df.to_file(region, driver='GeoJSON')
 
-=======
-                region_url = gis.get_hydrobasins_attributes_wfs(attribute='MAIN_BAS', value=main_bas,
-                                                                lakes=lakes, level=level)
-
-                # Read table of relevant features sharing main basin
-                df = gpd.read_file(region_url)
-                df.to_file(region, driver='GeoJSON')
-
->>>>>>> 3bfa0723
                 # TODO: Load and keep this data in memory; Figure out how to better handle encoding and column names.
                 # Identify upstream sub-basins and write to a new file
                 up = gis.hydrobasins_upstream_ids(hybas_id, df)
