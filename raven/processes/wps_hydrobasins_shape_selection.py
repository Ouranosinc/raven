# -*- coding: utf-8 -*-
import json
import logging
import tempfile

import fiona
import geopandas as gpd
from pywps import LiteralInput, ComplexOutput
from pywps import Process, FORMATS
from pywps.exceptions import InvalidParameterValue

from raven.utilities import gis
from raven.utils import archive_sniffer, single_file_check, parse_lonlat
from raven.utils import crs_sniffer
from shapely.geometry import shape, Point

LOGGER = logging.getLogger("PYWPS")


class HydroBasinsSelectionProcess(Process):
    """Given lat/lon coordinates that point to a North American watershed,
     return the feature containing the coordinates or the entire upstream water basin."""

    def __init__(self):
        inputs = [
            LiteralInput('location', 'Location coordinates (lon, lat)',
                         abstract="Location coordinates (longitude, latitude) for point of interest.",
                         data_type='string',
                         min_occurs=1,
                         max_occurs=2
                         ),
            # LiteralInput('level', 'Resolution level of HydroBASINS Shapes',
            #              data_type='integer',
            #              default=12,
            #              allowed_values=[7, 8, 9, 10, 11, 12],
            #              min_occurs=0,
            #              max_occurs=1),
            # LiteralInput('lakes', 'Use the HydroBASINS version that includes lake outlines',
            #              data_type='boolean',
            #              default='true',
            #              min_occurs=0,
            #              max_occurs=1),
            LiteralInput('aggregate_upstream',
                         'Attempt to capture both the containing basin and all tributary basins from point',
                         data_type='boolean',
                         default='false',
                         min_occurs=0,
                         max_occurs=1),
        ]

        outputs = [
            ComplexOutput('feature', 'Watershed feature geometry',
                          abstract='Geographic representation of shape properties.',
                          supported_formats=[FORMATS.GEOJSON]),
            ComplexOutput('upstream_ids', 'HydroBASINS IDs for all immediate upstream basins',
                          abstract='List of all tributary sub-basins according to their HydroBASINS IDs, '
                                   'including the downstream basin.',
                          supported_formats=[FORMATS.JSON])
        ]

        super(HydroBasinsSelectionProcess, self).__init__(
            self._handler,
            identifier="hydrobasins-select",
            title="Select a HydroBASINS watershed geometry",
            version="1.1",
            abstract="Return a watershed from the HydroSheds database as a polygon vector file.",
            metadata=[],
            inputs=inputs,
            outputs=outputs,
            status_supported=True,
            store_supported=True)

    def _handler(self, request, response):

        level = 12  # request.inputs['level'][0].data
        lakes = True  # request.inputs['lakes'][0].data
        collect_upstream = request.inputs['aggregate_upstream'][0].data
<<<<<<< HEAD
        lon, lat = parse_lonlat(request.inputs['location'][0].data) 
=======
        lon, lat = parse_lonlat(request.inputs['location'][0].data)
>>>>>>> 0f5a8510
        bbox = (lon, lat, lon, lat)

        shape_url = tempfile.NamedTemporaryFile(prefix='hybas_', suffix='.gml', delete=False,
                                                dir=self.workdir).name

        domain = gis.select_hybas_domain(bbox)

        hybas_gml = gis.get_hydrobasins_location_wfs(bbox, lakes=lakes, level=level, domain=domain)

        with open(shape_url, 'w') as f:
            f.write(hybas_gml)

        response.update_status('Found downstream watershed', status_percentage=10)

        extensions = ['.gml', '.shp', '.gpkg', '.geojson', '.json']
        shp = single_file_check(archive_sniffer(shape_url, working_dir=self.workdir, extensions=extensions))

        shape_crs = crs_sniffer(shp)

        # Find HYBAS_ID
        src = fiona.open(shp, 'r', crs=shape_crs)
        feat = next(iter(src))
        hybas_id = feat['properties']['HYBAS_ID']
        gml_id = feat['properties']['gml_id']

        if collect_upstream:

            main_bas = feat['properties']['MAIN_BAS']

            if lakes is False or level != 12:
                raise InvalidParameterValue("Set lakes to True and level to 12.")

            # Collect features from GeoServer
            response.update_status('Collecting relevant features', status_percentage=70)

            region_url = gis.get_hydrobasins_attributes_wfs(attribute='MAIN_BAS', value=main_bas,
                                                            lakes=lakes, level=level, domain=domain)

            # Read table of relevant features sharing main basin
            df = gpd.read_file(region_url)

            # TODO: Load and keep this data in memory; Figure out how to better handle encoding and column names.
            # Identify upstream sub-basins and write to a new file
            up = gis.hydrobasins_upstream_ids(hybas_id, df)
            upfile = tempfile.NamedTemporaryFile(prefix='hybas_', suffix='.json', delete=False,
                                                 dir=self.workdir).name
            up.to_file(upfile, driver='GeoJSON')

            # Aggregate upstream features into a single geometry.
            gdf = gpd.read_file(upfile)
            agg = gis.hydrobasins_aggregate(gdf)

            # The aggregation returns a FeatureCollection with one feature. We select the first feature so that the
            # output is a Feature whether aggregate is True or False.
            afeat = json.loads(agg.to_json())['features'][0]
            response.outputs['feature'].data = json.dumps(afeat)
            response.outputs['upstream_ids'].data = json.dumps(up['id'].tolist())

        else:
            response.outputs['feature'].data = json.dumps(feat)
            response.outputs['upstream_ids'].data = json.dumps([gml_id, ])

        src.close()

        return response<|MERGE_RESOLUTION|>--- conflicted
+++ resolved
@@ -75,11 +75,8 @@
         level = 12  # request.inputs['level'][0].data
         lakes = True  # request.inputs['lakes'][0].data
         collect_upstream = request.inputs['aggregate_upstream'][0].data
-<<<<<<< HEAD
-        lon, lat = parse_lonlat(request.inputs['location'][0].data) 
-=======
         lon, lat = parse_lonlat(request.inputs['location'][0].data)
->>>>>>> 0f5a8510
+
         bbox = (lon, lat, lon, lat)
 
         shape_url = tempfile.NamedTemporaryFile(prefix='hybas_', suffix='.gml', delete=False,
