# -*- coding: utf-8 -*-
import json
import logging
<<<<<<< HEAD
=======
import tempfile

import fiona
import pandas as pd
import geopandas as gpd
from pathlib import Path
>>>>>>> d2194a78

from pywps import LiteralInput, ComplexOutput
from pywps import Process, FORMATS
from raven.utils import archive_sniffer, single_file_check, parse_lonlat
from shapely.geometry import Point
from raven.utilities import gis

from tests.common import TESTDATA

LOGGER = logging.getLogger("PYWPS")

DATA = Path(__file__).parent / 'hydrobasins_tables'
HYBAS = {
    'lake_lev07': DATA / 'hybas_lake_na_lev07.csv',
    'lake_lev08': DATA / 'hybas_lake_na_lev08.csv',
    'lake_lev09': DATA / 'hybas_lake_na_lev09.csv',
    'lake_lev10': DATA / 'hybas_lake_na_lev10.csv',
    'lake_lev11': DATA / 'hybas_lake_na_lev11.csv',
    'lake_lev12': DATA / 'hybas_lake_na_lev12.csv',
    'lev07': DATA / 'hybas_na_lev07.csv',
    'lev08': DATA / 'hybas_na_lev08.csv',
    'lev09': DATA / 'hybas_na_lev09.csv',
    'lev10': DATA / 'hybas_na_lev10.csv',
    'lev11': DATA / 'hybas_na_lev11.csv',
    'lev12': DATA / 'hybas_na_lev12.csv',
}


class ShapeSelectionProcess(Process):
    """Given lat/lon coordinates and a file containing vector data, return the feature containing the coordinates."""

    def __init__(self):
        inputs = [
            LiteralInput('location', 'Location coordinates (lon, lat)',
                         abstract="Location coordinates (longitude, latitude) for point of interest.",
                         data_type='string',
                         default='-68.724444, 50.646667',
                         min_occurs=1,
                         max_occurs=1),
            LiteralInput('level', 'Resolution level of HydroBASINS Shapes',
                         data_type='integer',
                         default=12,
                         allowed_values=[7, 8, 9, 10, 11, 12],
                         min_occurs=1,
                         max_occurs=1),
            LiteralInput('lakes', 'Use the HydroBASINS version that includes lake outlines',
                         data_type='boolean',
                         default='true',
                         min_occurs=1,
                         max_occurs=1),
            LiteralInput('aggregate_upstream',
                         'Attempt to capture both the containing basin and all tributary basins from point',
                         data_type='boolean',
                         default='false',
                         min_occurs=1,
                         max_occurs=1),
        ]

        outputs = [
            ComplexOutput('feature', 'Watershed feature geometry',
                          abstract='Geographic representation of shape properties.',
                          supported_formats=[FORMATS.GEOJSON]),
            ComplexOutput('upstream_ids', 'HydroBASINS IDs for all immediate upstream basins',
                          abstract='List of all tributary sub-basins according to their HydroBASINS IDs, '
                                   'including the downstream basin.',
                          supported_formats=[FORMATS.JSON])
        ]

        super(ShapeSelectionProcess, self).__init__(
            self._handler,
            identifier="shape-selection",
            title="Shape Selection",
            version="1.0",
            abstract="Return a feature within a polygon vector file based on lon/lat coordinates.",
            metadata=[],
            inputs=inputs,
            outputs=outputs,
            status_supported=True,
            store_supported=True)

    def _handler(self, request, response):

        level = request.inputs['level'][0].data
        lakes = request.inputs['lakes'][0].data
        collect_upstream = request.inputs['aggregate_upstream'][0].data
        lonlat = request.inputs['location'][0].data

        if lakes:
            shape_description = 'hydrobasins_lake_na_lev{}'.format(level)
        else:
            shape_description = 'hydrobasins_na_lev{}'.format(level)

        if shape_description != 'hydrobasins_lake_na_lev12':
            msg = 'Options for HydroBASINS levels and lakes will be in prod'
            LOGGER.error(NotImplementedError(msg))
            shape_description = 'hydrobasins_lake_na_lev12'

        shape_url = TESTDATA[shape_description]

        # Why not just map(float, lonlat.split(',')) ?
        lon, lat = parse_lonlat(lonlat)
        location = Point(lon, lat)

        extensions = ['.gml', '.shp', '.gpkg', '.geojson', '.json']
        vector_file = single_file_check(archive_sniffer(shape_url, working_dir=self.workdir, extensions=extensions))

<<<<<<< HEAD
        # Find feature containing location
        feat = gis.feature_contains(location, vector_file)
        hybas_id = feat['properties']['HYBAS_ID']

        if collect_upstream:
            # Get upstream features, including feat
            up = gis.hydrobasins_upstream_features(hybas_id, vector_file)

            # Aggregate upstream features into a single geometry.
            response.outputs['feature'].data = up.dissolve(by='MAIN_BAS').to_json()
            response.outputs['upstream_ids'].data = json.dumps(up.index.values.tolist())
        else:
            response.outputs['feature'].data = json.dumps(feat)
            response.outputs['upstream_ids'].data = json.dumps([hybas_id, ])
=======
        basin = []
        upstream_basins = []
        location = Point(lon, lat)
        found = False

        shape_crs = crs_sniffer(vector_file)

        with fiona.Env():  # Workaround for pip-installed fiona; Can be removed in conda-installed systems
            geojson = tempfile.NamedTemporaryFile(suffix='.json', delete=False)
            try:
                for i, layer_name in enumerate(fiona.listlayers(vector_file)):
                    with fiona.open(vector_file, 'r', crs=shape_crs, layer=i) as src:
                        for feat in iter(src):
                            geom = shape(feat['geometry'])

                            if geom.contains(location):
                                found = True
                                # pfaf = feature['properties']['PFAF_ID']
                                if collect_upstream:
                                    basin = feat['properties']['HYBAS_ID']
                                else:
                                    LOGGER.info('Writing feature to {}'.format(geojson.name))
                                    with open(geojson.name, 'w') as f:
                                        json.dump(feat, f)
                                break
                        src.close()
                    if not found:
                        msg = 'No basin found at lon:{}, lat:{}'.format(lon, lat)
                        LOGGER.exception(msg)
                        raise ValueError(msg)

                    if collect_upstream:
                        LOGGER.info('Collecting upstream from basin {}'.format(basin))

                        if lakes:
                            table = HYBAS['lake_lev{}'.format(level)]
                        else:
                            table = HYBAS['lev{}'.format(level)]

                        with fiona.Collection(vector_file, 'r', crs=shape_crs, layer=i) as src:
                            # Pandas to read tables
                            df = pd.read_csv(table)
                            row_id = df['HYBAS_ID'] == basin
                            main_basin_id = df[row_id]['MAIN_BAS']
                            main_basin_mask = df['MAIN_BAS'] == main_basin_id.values[0]
                            main_basin_df = df[main_basin_mask]

                            all_basins = list(main_basin_df[row_id]['HYBAS_ID'].values)
                            for b in all_basins:
                                tmp = get_upstream_hydrobasins(main_basin_df, b)
                                if len(tmp):
                                    all_basins.extend(tmp.values)

                            # List all upstream basin IDs
                            upstream_basins = [x.item() for x in all_basins]  # Convert from numpy Int64

                            # GeoPandas to read shapefile
                            gdf = gpd.GeoDataFrame.from_features(src, crs=shape_crs)
                            gdf_sub = gdf[gdf["HYBAS_ID"].isin(all_basins)]
                            dissolved = gdf_sub.dissolve(by='MAIN_BAS').to_json()

                            LOGGER.info('Writing union of features to {}'.format(geojson.name))
                            with open(geojson.name, 'w') as f:
                                f.write(dissolved)

                        # with fio.open(shape_url, 'r', crs=from_epsg(crs)) as src:
                        #     # 'PFAF_ID' can also technically be used to described the drainage network
                        #       See HydroBASINS docs.
                        #     # pfaf_start, pfaf_end = str(pfaf)[0:3], str(pfaf)[3:]

            except Exception as e:
                msg = '{}: Failed to perform analysis using {} and location {}: {}'.format(e, shape_url, lon, lat)
                LOGGER.error(msg)
                raise Exception(msg)

        response.outputs['geojson'].data = geojson.name
        response.outputs['upstream_basins'].data = json.dumps(upstream_basins)
>>>>>>> d2194a78

        return response<|MERGE_RESOLUTION|>--- conflicted
+++ resolved
@@ -1,21 +1,14 @@
 # -*- coding: utf-8 -*-
 import json
 import logging
-<<<<<<< HEAD
-=======
-import tempfile
-
-import fiona
-import pandas as pd
-import geopandas as gpd
 from pathlib import Path
->>>>>>> d2194a78
 
 from pywps import LiteralInput, ComplexOutput
 from pywps import Process, FORMATS
 from raven.utils import archive_sniffer, single_file_check, parse_lonlat
 from shapely.geometry import Point
 from raven.utilities import gis
+import pandas as pd
 
 from tests.common import TESTDATA
 
@@ -97,10 +90,7 @@
         collect_upstream = request.inputs['aggregate_upstream'][0].data
         lonlat = request.inputs['location'][0].data
 
-        if lakes:
-            shape_description = 'hydrobasins_lake_na_lev{}'.format(level)
-        else:
-            shape_description = 'hydrobasins_na_lev{}'.format(level)
+        shape_description = 'hydrobasins_{}na_lev{}'.format('lake_' if lakes else '', level)
 
         if shape_description != 'hydrobasins_lake_na_lev12':
             msg = 'Options for HydroBASINS levels and lakes will be in prod'
@@ -116,99 +106,23 @@
         extensions = ['.gml', '.shp', '.gpkg', '.geojson', '.json']
         vector_file = single_file_check(archive_sniffer(shape_url, working_dir=self.workdir, extensions=extensions))
 
-<<<<<<< HEAD
         # Find feature containing location
         feat = gis.feature_contains(location, vector_file)
         hybas_id = feat['properties']['HYBAS_ID']
 
         if collect_upstream:
+            table = DATA / 'hybas_{}na_lev{:02}.csv'.format('lake_' if lakes else '', level)
+            df = pd.read_csv(table)
             # Get upstream features, including feat
-            up = gis.hydrobasins_upstream_features(hybas_id, vector_file)
+            up = gis.hydrobasins_upstream_features(hybas_id, df)
 
             # Aggregate upstream features into a single geometry.
-            response.outputs['feature'].data = up.dissolve(by='MAIN_BAS').to_json()
-            response.outputs['upstream_ids'].data = json.dumps(up.index.values.tolist())
+            agg = gis.hydrobasins_aggregate(up, vector_file)
+
+            response.outputs['feature'].data = agg.to_json()
+            response.outputs['upstream_ids'].data = json.dumps(up)
         else:
             response.outputs['feature'].data = json.dumps(feat)
             response.outputs['upstream_ids'].data = json.dumps([hybas_id, ])
-=======
-        basin = []
-        upstream_basins = []
-        location = Point(lon, lat)
-        found = False
-
-        shape_crs = crs_sniffer(vector_file)
-
-        with fiona.Env():  # Workaround for pip-installed fiona; Can be removed in conda-installed systems
-            geojson = tempfile.NamedTemporaryFile(suffix='.json', delete=False)
-            try:
-                for i, layer_name in enumerate(fiona.listlayers(vector_file)):
-                    with fiona.open(vector_file, 'r', crs=shape_crs, layer=i) as src:
-                        for feat in iter(src):
-                            geom = shape(feat['geometry'])
-
-                            if geom.contains(location):
-                                found = True
-                                # pfaf = feature['properties']['PFAF_ID']
-                                if collect_upstream:
-                                    basin = feat['properties']['HYBAS_ID']
-                                else:
-                                    LOGGER.info('Writing feature to {}'.format(geojson.name))
-                                    with open(geojson.name, 'w') as f:
-                                        json.dump(feat, f)
-                                break
-                        src.close()
-                    if not found:
-                        msg = 'No basin found at lon:{}, lat:{}'.format(lon, lat)
-                        LOGGER.exception(msg)
-                        raise ValueError(msg)
-
-                    if collect_upstream:
-                        LOGGER.info('Collecting upstream from basin {}'.format(basin))
-
-                        if lakes:
-                            table = HYBAS['lake_lev{}'.format(level)]
-                        else:
-                            table = HYBAS['lev{}'.format(level)]
-
-                        with fiona.Collection(vector_file, 'r', crs=shape_crs, layer=i) as src:
-                            # Pandas to read tables
-                            df = pd.read_csv(table)
-                            row_id = df['HYBAS_ID'] == basin
-                            main_basin_id = df[row_id]['MAIN_BAS']
-                            main_basin_mask = df['MAIN_BAS'] == main_basin_id.values[0]
-                            main_basin_df = df[main_basin_mask]
-
-                            all_basins = list(main_basin_df[row_id]['HYBAS_ID'].values)
-                            for b in all_basins:
-                                tmp = get_upstream_hydrobasins(main_basin_df, b)
-                                if len(tmp):
-                                    all_basins.extend(tmp.values)
-
-                            # List all upstream basin IDs
-                            upstream_basins = [x.item() for x in all_basins]  # Convert from numpy Int64
-
-                            # GeoPandas to read shapefile
-                            gdf = gpd.GeoDataFrame.from_features(src, crs=shape_crs)
-                            gdf_sub = gdf[gdf["HYBAS_ID"].isin(all_basins)]
-                            dissolved = gdf_sub.dissolve(by='MAIN_BAS').to_json()
-
-                            LOGGER.info('Writing union of features to {}'.format(geojson.name))
-                            with open(geojson.name, 'w') as f:
-                                f.write(dissolved)
-
-                        # with fio.open(shape_url, 'r', crs=from_epsg(crs)) as src:
-                        #     # 'PFAF_ID' can also technically be used to described the drainage network
-                        #       See HydroBASINS docs.
-                        #     # pfaf_start, pfaf_end = str(pfaf)[0:3], str(pfaf)[3:]
-
-            except Exception as e:
-                msg = '{}: Failed to perform analysis using {} and location {}: {}'.format(e, shape_url, lon, lat)
-                LOGGER.error(msg)
-                raise Exception(msg)
-
-        response.outputs['geojson'].data = geojson.name
-        response.outputs['upstream_basins'].data = json.dumps(upstream_basins)
->>>>>>> d2194a78
 
         return response