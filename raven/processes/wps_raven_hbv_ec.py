--- conflicted
+++ resolved
@@ -44,10 +44,7 @@
     model_cls = HBVEC
     tuple_inputs = {'params': HBVEC.params}
 
-<<<<<<< HEAD
+
     inputs = [wio.ts, wio.nc_spec, params, wio.start_date, wio.end_date, wio.nc_index, wio.duration, wio.run_name,
-=======
-    inputs = [wio.ts, wio.nc_spec, params, wio.start_date, wio.end_date, wio.duration, wio.run_name,
->>>>>>> ef1021a7
               wio.name, wio.area, wio.latitude, wio.longitude, wio.elevation, wio.rain_snow_fraction, wio.evaporation,
               wio.ow_evaporation]