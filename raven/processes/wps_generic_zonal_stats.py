import json
import logging
import tempfile

from rasterstats import zonal_stats
<<<<<<< HEAD

from pywps import FORMATS, ComplexInput, LiteralInput, Process
from raven.utilities import gis
from raven.utils import (
    archive_sniffer,
    crs_sniffer,
    generic_vector_reproject,
    single_file_check,
)
from . import wpsio as wio
=======
from raven.utils import archive_sniffer, crs_sniffer, single_file_check, generic_vector_reproject
from ravenpy.utilities import gis
>>>>>>> c194b5d3

LOGGER = logging.getLogger("PYWPS")
SUMMARY_ZONAL_STATS = ["count", "min", "max", "mean", "median", "sum", "nodata"]


class ZonalStatisticsProcess(Process):
    """Given files containing vector data and raster data, perform zonal statistics of the overlapping regions"""

    def __init__(self):
        inputs = [
            wio.shape,
            wio.dem_raster,
            wio.raster_band,
            LiteralInput(
                "categorical",
                "Return distinct pixel categories",
                data_type="boolean",
                default="false",
                min_occurs=1,
                max_occurs=1,
            ),
            wio.select_all_touching,
        ]

        outputs = [
            wio.statistics,
        ]

        super(ZonalStatisticsProcess, self).__init__(
            self._handler,
            identifier="zonal-stats",
            title="Raster Zonal Statistics",
            version="1.0",
            abstract="Return zonal statistics based on the boundaries of a vector file.",
            metadata=[],
            inputs=inputs,
            outputs=outputs,
            status_supported=True,
            store_supported=True,
        )

    def _handler(self, request, response):

        shape_url = request.inputs["shape"][0].file
        band = request.inputs["band"][0].data
        categorical = request.inputs["categorical"][0].data
        touches = request.inputs["select_all_touching"][0].data

        vectors = [".gml", ".shp", ".gpkg", ".geojson", ".json"]
        vector_file = single_file_check(
            archive_sniffer(shape_url, working_dir=self.workdir, extensions=vectors)
        )
        rasters = [".tiff", ".tif"]

        if "raster" in request.inputs:
            raster_url = request.inputs["raster"][0].file
            raster_file = single_file_check(
                archive_sniffer(
                    raster_url, working_dir=self.workdir, extensions=rasters
                )
            )
        else:
            bbox = gis.get_bbox(vector_file)
            raster_url = "public:EarthEnv_DEM90_NorthAmerica"
            raster_bytes = gis.get_raster_wcs(bbox, geographic=True, layer=raster_url)
            raster_file = tempfile.NamedTemporaryFile(
                prefix="wcs_", suffix=".tiff", delete=False, dir=self.workdir
            ).name
            with open(raster_file, "wb") as f:
                f.write(raster_bytes)

        vec_crs, ras_crs = crs_sniffer(vector_file), crs_sniffer(raster_file)

        if ras_crs != vec_crs:
            msg = f"CRS for files {vector_file} and {raster_file} are not the same. Reprojecting vector..."
            LOGGER.warning(msg)

            # Reproject full vector to preserve feature attributes
            projected = tempfile.NamedTemporaryFile(
                prefix="reprojected_", suffix=".json", delete=False, dir=self.workdir
            ).name
            generic_vector_reproject(
                vector_file, projected, source_crs=vec_crs, target_crs=ras_crs
            )
            vector_file = projected

        summary_stats = SUMMARY_ZONAL_STATS

        try:
            stats = zonal_stats(
                vector_file,
                raster_file,
                stats=summary_stats,
                band=band,
                categorical=categorical,
                all_touched=touches,
                geojson_out=True,
                raster_out=False,
            )

            feature_collect = {"type": "FeatureCollection", "features": stats}
            response.outputs["statistics"].data = json.dumps(feature_collect)

        except Exception as e:
            msg = f"Failed to perform zonal statistics using {shape_url} and {raster_url}: {e}"
            LOGGER.error(msg)
            raise Exception(msg) from e

        return response<|MERGE_RESOLUTION|>--- conflicted
+++ resolved
@@ -3,10 +3,9 @@
 import tempfile
 
 from rasterstats import zonal_stats
-<<<<<<< HEAD
 
 from pywps import FORMATS, ComplexInput, LiteralInput, Process
-from raven.utilities import gis
+from ravenpy.utilities import gis
 from raven.utils import (
     archive_sniffer,
     crs_sniffer,
@@ -14,10 +13,6 @@
     single_file_check,
 )
 from . import wpsio as wio
-=======
-from raven.utils import archive_sniffer, crs_sniffer, single_file_check, generic_vector_reproject
-from ravenpy.utilities import gis
->>>>>>> c194b5d3
 
 LOGGER = logging.getLogger("PYWPS")
 SUMMARY_ZONAL_STATS = ["count", "min", "max", "mean", "median", "sum", "nodata"]
