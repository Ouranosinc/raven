--- conflicted
+++ resolved
@@ -57,17 +57,10 @@
     TerrainAnalysisProcess(),
     ZonalStatisticsProcess(),
     NALCMSZonalStatisticsProcess(),
-<<<<<<< HEAD
     NALCMSZonalStatisticsRasterProcess(),
-    OstrichGR4JCemaNeigeProcess(),
-    OstrichMOHYSEProcess(),
-    OstrichHMETSProcess(),
-    OstrichHBVECProcess(),
-=======
 ]
 
 analysis = [
->>>>>>> c194b5d3
     ObjectiveFunctionProcess(),
     RegionalisationProcess(),
     ForecastFloodRiskProcess(),
