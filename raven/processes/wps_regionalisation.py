--- conflicted
+++ resolved
@@ -1,15 +1,9 @@
-<<<<<<< HEAD
+import json
 import logging
-=======
-from . import wpsio as wio
-import logging
-from pywps import LiteralInput, ComplexInput, FORMATS
-import json
->>>>>>> 536f6757
 from pathlib import Path
 
-import xarray as xr
-from pywps import Process, LiteralInput
+from pywps import ComplexInput, FORMATS
+from pywps import LiteralInput
 
 from raven.utilities import regionalize, read_gauged_properties, read_gauged_params
 from . import wpsio as wio
@@ -17,18 +11,6 @@
 
 LOGGER = logging.getLogger("PYWPS")
 
-<<<<<<< HEAD
-
-# TODO: latitude and longitude have a different meaning here if we're using them to get the catchment properties.
-#  Normally for other WPS Raven processes, they refer to the centroid, here they'd refer to the outlet, correct ?
-#  ANSWER: No, we're still talking about the centroid! basically the closer the center of mass of the catchment, the
-#          more likely the catchments will be physically and hydrologically similar, according to the philosophy
-#          behind the method.
-# But I mean in this process, aren't we passing lat, lon to extract properties for a new watershed? And then we'll
-# extract the centroid lat and lon for the analysis.
-
-=======
->>>>>>> 536f6757
 
 class RegionalisationProcess(RavenProcess):
     """
@@ -102,12 +84,11 @@
                               max_occurs=1,
                               supported_formats=[FORMATS.JSON, ])
 
-    
     inputs = [wio.ts, wio.start_date, wio.end_date, wio.latitude, wio.longitude,
               wio.model_name, ndonors, min_NSE, method, properties, wio.area, wio.elevation]
 
     outputs = [wio.hydrograph, wio.ensemble]
-    
+
     def _handler(self, request, response):
         response.update_status('PyWPS process {} started.'.format(self.identifier), 0)
 
@@ -124,12 +105,12 @@
         kwds = {}
         for key, val in request.inputs.items():
             kwds[key] = request.inputs[key][0].data
-        
+
         nash, params = read_gauged_params(model_name)
         props = read_gauged_properties(properties)
 
         ungauged_props = {key: properties[key] for key in properties}
-        #kwds.update(properties) # This fails as properties are not part of the Raven keywords (i.e. "forest")
+        # kwds.update(properties) # This fails as properties are not part of the Raven keywords (i.e. "forest")
 
         qsim, ensemble = regionalize(method, model_name, nash, params,
                                      props, ungauged_props,
