import json
import logging
from pathlib import Path

from pywps import ComplexInput, FORMATS
from pywps import LiteralInput

from raven.utilities import regionalize, read_gauged_properties, read_gauged_params
from . import wpsio as wio
from .wps_raven import RavenProcess

LOGGER = logging.getLogger("PYWPS")


class RegionalisationProcess(RavenProcess):
    """
    Notes
    -----
    The available regionalization methods are:

    .. glossary::

        Multiple linear regression (MLR)
            Ungauged catchment parameters are estimated individually by a linear regression
            against catchment properties.

        Spatial proximity (SP)
            The ungauged hydrograph is an average of the `n` closest catchments' hydrographs.

        Physical similarity (PS)
            The ungauged hydrograph is an average of the `n` most similar catchments' hydrographs.

        Spatial proximity with inverse distance weighting (SP_IDW)
            The ungauged hydrograph is an average of the `n` closest catchments' hydrographs, but
            the average is weighted using inverse distance weighting

        Physical similarity with inverse distance weighting (PS_IDW)
            The ungauged hydrograph is an average of the `n` most similar catchments' hydrographs, but
            the average is weighted using inverse distance weighting

        Spatial proximity with IDW and regression-based augmentation (SP_IDW_RA)
            The ungauged hydrograph is an average of the `n` closest catchments' hydrographs, but
            the average is weighted using inverse distance weighting. Furthermore, the method uses the CANOPEX/USGS
            dataset to estimate model parameters using Multiple Linear Regression. Parameters whose regression r-squared
            is higher than 0.5 are replaced by the MLR-estimated value.

        Physical Similarity with IDW and regression-based augmentation (PS_IDW_RA)
            The ungauged hydrograph is an average of the `n` most similar catchments' hydrographs, but
            the average is weighted using inverse distance weighting. Furthermore, the method uses the CANOPEX/USGS
            dataset to estimate model parameters using Multiple Linear Regression. Parameters whose regression r-squared
            is higher than 0.5 are replaced by the MLR-estimated value.

    """
    identifier = "regionalisation"
    title = "Simulate streamflow at an ungauged site based on surrounding or similar gauged catchments."
    abstract = "Compute the hydrograph for an ungauged catchment using a regionalization method."
    version = '0.1'

    method = LiteralInput('method', 'Regionalisation method',
                          abstract="""
    Regionalisation method to use, one of MLR, SP, PS, SP_IDW,
    PS_IDW, SP_IDW_RA, PS_IDW_RA.

    The available regionalization methods are:

        Multiple linear regression (MLR)
            Ungauged catchment parameters are estimated individually by a linear regression
            against catchment properties.

        Spatial proximity (SP)
            The ungauged hydrograph is an average of the `n` closest catchments' hydrographs.

        Physical similarity (PS)
            The ungauged hydrograph is an average of the `n` most similar catchments' hydrographs.

        Spatial proximity with inverse distance weighting (SP_IDW)
            The ungauged hydrograph is an average of the `n` closest catchments' hydrographs, but
            the average is weighted using inverse distance weighting

        Physical similarity with inverse distance weighting (PS_IDW)
            The ungauged hydrograph is an average of the `n` most similar catchments' hydrographs, but
            the average is weighted using inverse distance weighting

        Spatial proximity with IDW and regression-based augmentation (SP_IDW_RA)
            The ungauged hydrograph is an average of the `n` closest catchments' hydrographs, but
            the average is weighted using inverse distance weighting. Furthermore, the method uses the CANOPEX/USGS
            dataset to estimate model parameters using Multiple Linear Regression. Parameters whose regression r-squared
            is higher than 0.5 are replaced by the MLR-estimated value.

        Physical Similarity with IDW and regression-based augmentation (PS_IDW_RA)
            The ungauged hydrograph is an average of the `n` most similar catchments' hydrographs, but
            the average is weighted using inverse distance weighting. Furthermore, the method uses the CANOPEX/USGS
            dataset to estimate model parameters using Multiple Linear Regression. Parameters whose regression r-squared
            is higher than 0.5 are replaced by the MLR-estimated value.

    """,
                          data_type='string',
                          allowed_values=(
                              'MLR', 'SP', 'PS', 'SP_IDW', 'PS_IDW', 'SP_IDW_RA', 'PS_IDW_RA'),
                          default='SP_IDW',
                          min_occurs=0)

    ndonors = LiteralInput('ndonors', 'Number of gauged catchments to use for the regionalizaion.',
                           abstract="Number of close or similar catchments to use to generate the representative "
                                    "hydrograph at the ungauged site.",
                           data_type='integer',
                           default=5,
                           min_occurs=0)

    min_NSE = LiteralInput('min_NSE', 'NSE Score (unitless)',
                           abstract="Minimum calibration NSE value required to be considered in the regionalization.",
                           data_type='float',
                           default=0.6,
                           min_occurs=0)

    properties = ComplexInput('properties', 'Regionalization properties',
                              abstract="json string storing dictionary of properties. The available properties are: "
                              "area (km2), longitude (dec.degrees), latitude (dec. degrees), gravelius, perimeter (m), "
                              "elevation (m), slope(%), aspect, forest (%), grass (%), wetland (%), water (%), "
                              "urban (%), shrubs (%), crops (%) and snowIce (%).",
                              min_occurs=1,
                              max_occurs=1,
                              supported_formats=[FORMATS.JSON, ])

    inputs = [wio.ts, wio.start_date, wio.end_date, wio.latitude, wio.longitude, wio.name,
              wio.model_name, ndonors, min_NSE, method, properties, wio.area, wio.elevation]

    outputs = [wio.hydrograph, wio.ensemble]

    def _handler(self, request, response):

        ts = [e.file for e in request.inputs.pop('ts')]
        model_name = request.inputs.pop('model_name')[0].data
        method = request.inputs.pop('method')[0].data
        ndonors = request.inputs.pop('ndonors')[0].data
        min_NSE = request.inputs.pop('min_NSE')[0].data
        properties = request.inputs.pop('properties')[0].data
        properties = json.loads(properties)
        # TODO: lat and lon from properties could be confused with lat and lon to run model. Should they be the same ?

        kwds = {}
        for key, val in request.inputs.items():
            kwds[key] = request.inputs[key][0].data

        response.update_status('Inputs are read', 1)

        nash, params = read_gauged_params(model_name)
        response.update_status('Gauged params are read', 2)

        props = read_gauged_properties(properties.keys())
        ungauged_props = {key: properties[key] for key in properties}
<<<<<<< HEAD

        # kwds.update(properties) # This fails as properties are not part of the Raven keywords (i.e. "forest")
=======
        response.update_status('Gauged properties are read', 3)
>>>>>>> 86cc8ff6

        qsim, ensemble = regionalize(method, model_name, nash, params,
                                     props, ungauged_props,
                                     size=ndonors,
                                     min_NSE=min_NSE,
                                     ts=ts,
                                     **kwds)
        response.update_status('Computed regionalization', 99)

        # Write output
        nc_qsim = Path(self.workdir) / 'qsim.nc'
        qsim.to_netcdf(nc_qsim)
        response.outputs['hydrograph'].file = str(nc_qsim)

        # TODO: Complete attributes
        nc_ensemble = Path(self.workdir) / 'ensemble.nc'
        ensemble.to_netcdf(nc_ensemble)
        response.outputs['ensemble'].file = str(nc_ensemble)

        return response<|MERGE_RESOLUTION|>--- conflicted
+++ resolved
@@ -149,12 +149,7 @@
 
         props = read_gauged_properties(properties.keys())
         ungauged_props = {key: properties[key] for key in properties}
-<<<<<<< HEAD
-
-        # kwds.update(properties) # This fails as properties are not part of the Raven keywords (i.e. "forest")
-=======
         response.update_status('Gauged properties are read', 3)
->>>>>>> 86cc8ff6
 
         qsim, ensemble = regionalize(method, model_name, nash, params,
                                      props, ungauged_props,
