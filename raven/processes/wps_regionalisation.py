--- conflicted
+++ resolved
@@ -1,12 +1,7 @@
 from . import wpsio as wio
 import logging
-<<<<<<< HEAD
 from pywps import LiteralInput, ComplexInput, FORMATS
 import json
-=======
-import json
-from pywps import Process, LiteralInput, ComplexInput, FORMATS
->>>>>>> 4f99a31b
 from pathlib import Path
 from raven.utilities import regionalize, read_gauged_properties, read_gauged_params
 from .wps_raven import RavenProcess
@@ -85,10 +80,6 @@
                               min_occurs=1,
                               max_occurs=1,
                               supported_formats=[FORMATS.JSON, ])
-<<<<<<< HEAD
-=======
-
->>>>>>> 4f99a31b
 
     
     inputs = [wio.ts, wio.start_date, wio.end_date, wio.latitude, wio.longitude,
@@ -103,16 +94,10 @@
         model_name = request.inputs.pop('model_name')[0].data
         method = request.inputs.pop('method')[0].data
         ndonors = request.inputs.pop('ndonors')[0].data
-<<<<<<< HEAD
-        min_NSE = request.inputs.pop('min_NSE')[0].data       
-        properties = request.inputs.pop('properties')[0].data
-=======
         latitude = request.inputs.pop('latitude')[0].data
         longitude = request.inputs.pop('longitude')[0].data
         min_NSE = request.inputs.pop('min_NSE')[0].data
         properties = request.inputs.pop('properties')[0].data
-
->>>>>>> 4f99a31b
         properties = json.loads(properties)
 
         kwds = {}
