import logging
from collections import defaultdict
from pathlib import Path
import json

from pywps import Process, Format, LiteralOutput
<<<<<<< HEAD

from ravenpy.models import Raven
=======
from raven.utils import archive_sniffer, single_file_check
from raven.models import Raven
>>>>>>> 72d8cb88
from . import wpsio as wio

LOGGER = logging.getLogger("PYWPS")


class RavenProcess(Process):
    identifier = 'raven'
    abstract = 'Raven hydrological framework'
    title = "Run the Raven hydrological framework using model configuration files and forcing time series. In " \
            "the `rvt` file, only provide the name of the forcing file, not an absolute or relative path."
    version = '0.1'

    tuple_inputs = {}
    inputs = [wio.ts, wio.nc_spec, wio.conf]
    outputs = [wio.hydrograph, wio.storage, wio.solution, wio.diagnostics, wio.rv_config]
    model_cls = Raven

    def __init__(self):

        super(RavenProcess, self).__init__(
            self._handler,
            identifier=self.identifier,
            title=self.title,
            version=self.version,
            abstract=self.abstract,
            inputs=self.inputs,
            outputs=self.outputs,
            status_supported=True,
            store_supported=True
        )

    def model(self, request):
        """Return model class."""
        return self.model_cls(workdir=self.workdir)

    def meteo(self, request):
        """Return meteo input files."""
        return [f.file for f in request.inputs.pop('ts')]

    def region(self, request):
        """Return region shape file."""
        extensions = ['.gml', '.shp', '.gpkg', '.geojson', '.json']
        region_vector = request.inputs.pop('region_vector')[0].file
        return single_file_check(archive_sniffer(region_vector, working_dir=self.workdir, extensions=extensions))

    def options(self, request):
        """Parse model options."""
        # Input specs dictionary. Could be all given in the same dict or a list of dicts.
        kwds = defaultdict(list)
        for spec in request.inputs.pop('nc_spec', []):
            kwds.update(json.loads(spec.data))

        # Parse all other input parameters
        for name, objs in request.inputs.items():
            for obj in objs:

                # Namedtuples
                if name in self.tuple_inputs:
                    data =self.parse_tuple(obj)

                # Other parameters
                else:
                    data = obj.data

                if name in Raven._parallel_parameters:
                    kwds[name].append(data)
                else:
                    kwds[name] = data

        return kwds

    def parse_tuple(self, obj):
        csv = obj.data.replace('(', '').replace(')', '')
        arr = map(float, csv.split(','))
        return self.tuple_inputs[obj.identifier](*arr)

    def run(self, model, ts, kwds):
        """Run the model.

        If keywords contain `rvc`, initialize the model using the initial condition file."""
        model(ts=ts, **kwds)

    def initialize(self, model, request):
        """Set initial conditions from a solution.rvc file.

        This is used by emulators.
        """
        rvc = self.get_config(request, ids=("rvc",))["rvc"]
        if rvc:
            model.resume(rvc)

    def _handler(self, request, response):
        response.update_status('PyWPS process {} started.'.format(self.identifier), 0)

        model = self.model(request)

        # Model configuration (RV files)
        config = self.get_config(request, ids=("conf",))
        if config:
            if len(config) > 1:
                raise NotImplementedError("Multi-model simulations are not yet supported.")
            conf = list(config.values()).pop()
            model.configure(conf.values())

        self.initialize(model, request)

        # Input data files
        ts = self.meteo(request)

        # Model options
        kwds = self.options(request)

        # Launch model with input files
        self.run(model, ts, kwds)

        # Store output files name. If an output counts multiple files, they'll be zipped.
        for key in response.outputs.keys():
            val = model.outputs.get(key)
            if val is not None:
                if isinstance(response.outputs[key], LiteralOutput):
                    response.outputs[key].data = str(val)
                else:
                    response.outputs[key].file = str(val)
                    if val.suffix == '.zip':
                        response.outputs[key].data_format = \
                            Format('application/zip', extension='.zip', encoding='base64')

        return response

    def get_config(self, request, ids=("conf",)):
        """Return a dictionary storing the configuration files content."""
        config = defaultdict(dict)
        for key in ids:
            if key in request.inputs:
                conf = request.inputs.pop(key)
                for obj in conf:
                    fn = Path(obj.file)
                    config[fn.stem][fn.suffix[1:]] = fn

        return config<|MERGE_RESOLUTION|>--- conflicted
+++ resolved
@@ -1,31 +1,36 @@
+import json
 import logging
 from collections import defaultdict
 from pathlib import Path
-import json
 
-from pywps import Process, Format, LiteralOutput
-<<<<<<< HEAD
+from pywps import Format, LiteralOutput, Process
+from ravenpy.models import Raven
 
-from ravenpy.models import Raven
-=======
 from raven.utils import archive_sniffer, single_file_check
-from raven.models import Raven
->>>>>>> 72d8cb88
+
 from . import wpsio as wio
 
 LOGGER = logging.getLogger("PYWPS")
 
 
 class RavenProcess(Process):
-    identifier = 'raven'
-    abstract = 'Raven hydrological framework'
-    title = "Run the Raven hydrological framework using model configuration files and forcing time series. In " \
-            "the `rvt` file, only provide the name of the forcing file, not an absolute or relative path."
-    version = '0.1'
+    identifier = "raven"
+    abstract = "Raven hydrological framework"
+    title = (
+        "Run the Raven hydrological framework using model configuration files and forcing time series. In "
+        "the `rvt` file, only provide the name of the forcing file, not an absolute or relative path."
+    )
+    version = "0.1"
 
     tuple_inputs = {}
     inputs = [wio.ts, wio.nc_spec, wio.conf]
-    outputs = [wio.hydrograph, wio.storage, wio.solution, wio.diagnostics, wio.rv_config]
+    outputs = [
+        wio.hydrograph,
+        wio.storage,
+        wio.solution,
+        wio.diagnostics,
+        wio.rv_config,
+    ]
     model_cls = Raven
 
     def __init__(self):
@@ -39,7 +44,7 @@
             inputs=self.inputs,
             outputs=self.outputs,
             status_supported=True,
-            store_supported=True
+            store_supported=True,
         )
 
     def model(self, request):
@@ -48,19 +53,23 @@
 
     def meteo(self, request):
         """Return meteo input files."""
-        return [f.file for f in request.inputs.pop('ts')]
+        return [f.file for f in request.inputs.pop("ts")]
 
     def region(self, request):
         """Return region shape file."""
-        extensions = ['.gml', '.shp', '.gpkg', '.geojson', '.json']
-        region_vector = request.inputs.pop('region_vector')[0].file
-        return single_file_check(archive_sniffer(region_vector, working_dir=self.workdir, extensions=extensions))
+        extensions = [".gml", ".shp", ".gpkg", ".geojson", ".json"]
+        region_vector = request.inputs.pop("region_vector")[0].file
+        return single_file_check(
+            archive_sniffer(
+                region_vector, working_dir=self.workdir, extensions=extensions
+            )
+        )
 
     def options(self, request):
         """Parse model options."""
         # Input specs dictionary. Could be all given in the same dict or a list of dicts.
         kwds = defaultdict(list)
-        for spec in request.inputs.pop('nc_spec', []):
+        for spec in request.inputs.pop("nc_spec", []):
             kwds.update(json.loads(spec.data))
 
         # Parse all other input parameters
@@ -69,7 +78,7 @@
 
                 # Namedtuples
                 if name in self.tuple_inputs:
-                    data =self.parse_tuple(obj)
+                    data = self.parse_tuple(obj)
 
                 # Other parameters
                 else:
@@ -83,8 +92,8 @@
         return kwds
 
     def parse_tuple(self, obj):
-        csv = obj.data.replace('(', '').replace(')', '')
-        arr = map(float, csv.split(','))
+        csv = obj.data.replace("(", "").replace(")", "")
+        arr = map(float, csv.split(","))
         return self.tuple_inputs[obj.identifier](*arr)
 
     def run(self, model, ts, kwds):
@@ -103,7 +112,7 @@
             model.resume(rvc)
 
     def _handler(self, request, response):
-        response.update_status('PyWPS process {} started.'.format(self.identifier), 0)
+        response.update_status("PyWPS process {} started.".format(self.identifier), 0)
 
         model = self.model(request)
 
@@ -111,7 +120,9 @@
         config = self.get_config(request, ids=("conf",))
         if config:
             if len(config) > 1:
-                raise NotImplementedError("Multi-model simulations are not yet supported.")
+                raise NotImplementedError(
+                    "Multi-model simulations are not yet supported."
+                )
             conf = list(config.values()).pop()
             model.configure(conf.values())
 
@@ -134,9 +145,10 @@
                     response.outputs[key].data = str(val)
                 else:
                     response.outputs[key].file = str(val)
-                    if val.suffix == '.zip':
-                        response.outputs[key].data_format = \
-                            Format('application/zip', extension='.zip', encoding='base64')
+                    if val.suffix == ".zip":
+                        response.outputs[key].data_format = Format(
+                            "application/zip", extension=".zip", encoding="base64"
+                        )
 
         return response
 
