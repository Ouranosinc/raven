import logging

from pywps import LiteralInput
from pywps import Process
from . import wpsio as wio

from raven.utilities import forecasting

import tempfile


class ClimatologyEspProcess(Process):
    def __init__(self):


        fdate=LiteralInput('forecast_date', 'date of the forcast',
                               abstract='Date that the climatology-based ESP ensemble will be performed',
                               data_type='dateTime',
                               min_occurs=1,
                               max_occurs=1)
        leadtime=LiteralInput('lead_time', 'Forecast lead-time',
                               abstract='Duration of the forecast in days',
                               data_type='integer',
                               default=30,
                               min_occurs=0,
                               max_occurs=1)

        # The number of parameters will depend on the selected model in model_name
        params=LiteralInput('params', 'Comma separated list of model parameters',
                               abstract='Parameters to run the model',
                               data_type='string',
                               min_occurs=1,
                               max_occurs=1)

        inputs = [fdate, leadtime, params, wio.ts, wio.latitude, wio.longitude, wio.name,
              wio.model_name, wio.area, wio.elevation]

        outputs = [wio.forecast]

        super(ClimatologyEspProcess, self).__init__(
            self._handler,
            identifier="climatology_esp",
            title="",
            version="1.0",
            abstract="",
            metadata=[],
            inputs=inputs,
            outputs=outputs,
            keywords=[],
            status_supported=True,
            store_supported=True)

    def _handler(self, request, response):

        # Collect info from call
        kwds = {}
        for key, val in request.inputs.items():
            kwds[key] = request.inputs[key][0].data

        # Get timeseries data that will be used to do the climatological ESP.

        ts=request.inputs['ts'][0].file
        del kwds['ts']

        # Get info from kwds but remove the ones that are not understood by RAVEN.
        # Have to delete these because or else I get an error: no config key named model_name
        forecast_date = kwds.pop('forecast_date')
        lead_time = kwds.pop('lead_time')
        model_name = kwds.pop('model_name')

        # Get the model parameters, transform them to a list of floats and write them back to the kwds config.
        params=kwds['params']
        csv = params.replace('(', '').replace(')', '')
        params= list(map(float, csv.split(',')))
<<<<<<< HEAD
        kwds['params']=params

        qsims=forecasting.performClimatologyESP(model_name,ts,forecast_date,lead_time,**kwds)

=======
        kwds['params']=params  
          
        qsims=forecasting.perform_climatology_esp(model_name,ts,forecast_date,lead_time,**kwds)
        
>>>>>>> 5db8e4a6
        # Prepare the forecast netcdf result file and send the path to the results output.

        forecastfile=(self.workdir + '/forecast.nc')
        qsims.to_netcdf(forecastfile)
        response.outputs['forecast'].file = forecastfile

        return response<|MERGE_RESOLUTION|>--- conflicted
+++ resolved
@@ -59,7 +59,7 @@
 
         # Get timeseries data that will be used to do the climatological ESP.
 
-        ts=request.inputs['ts'][0].file
+        ts = request.inputs['ts'][0].file
         del kwds['ts']
 
         # Get info from kwds but remove the ones that are not understood by RAVEN.
@@ -69,23 +69,15 @@
         model_name = kwds.pop('model_name')
 
         # Get the model parameters, transform them to a list of floats and write them back to the kwds config.
-        params=kwds['params']
+        params = kwds['params']
         csv = params.replace('(', '').replace(')', '')
-        params= list(map(float, csv.split(',')))
-<<<<<<< HEAD
-        kwds['params']=params
+        params = list(map(float, csv.split(',')))
+        kwds['params'] = params
 
-        qsims=forecasting.performClimatologyESP(model_name,ts,forecast_date,lead_time,**kwds)
+        qsims = forecasting.perform_climatology_esp(model_name, ts, forecast_date, lead_time, **kwds)
 
-=======
-        kwds['params']=params  
-          
-        qsims=forecasting.perform_climatology_esp(model_name,ts,forecast_date,lead_time,**kwds)
-        
->>>>>>> 5db8e4a6
         # Prepare the forecast netcdf result file and send the path to the results output.
-
-        forecastfile=(self.workdir + '/forecast.nc')
+        forecastfile = (self.workdir + '/forecast.nc')
         qsims.to_netcdf(forecastfile)
         response.outputs['forecast'].file = forecastfile
 
