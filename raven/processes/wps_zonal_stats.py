import logging
import os
import json
from pywps import LiteralInput, ComplexInput
from pywps import LiteralOutput, ComplexOutput
from pywps import Process, FORMATS
from pywps.app.Common import Metadata
from rasterstats import zonal_stats

from raven.utils import extract_archive

LOGGER = logging.getLogger("PYWPS")


class ZonalStatisticsProcess(Process):
    """Given files containing vector data and raster data, perform zonal statistics of the overlapping regions"""

    def __init__(self):
        inputs = [
            LiteralInput('select_all_touching', 'Select boundary pixels that are touched by shape',
                         data_type='boolean', default='false'),
            LiteralInput('categorical', 'Return distinct pixel categories',
                         data_type='boolean', default='false'),
            LiteralInput('band', 'Raster band', data_type='integer', default=1,
                         abstract='Band of raster examined to perform zonal statistics. Defaults to 1'),
            ComplexInput('shape', 'Vector Shape',
                         abstract='An URL pointing to either an ESRI Shapefile, GML, GeoJSON, or any other file in a'
                                  ' standard vector format. The ESRI Shapefile must be zipped and contain the .shp,'
                                  ' .shx, and .dbf. The shape CRS definition should also match the DEM CRS.',
                         min_occurs=1, supported_formats=[FORMATS.GEOJSON, FORMATS.GML, FORMATS.JSON, FORMATS.SHP]),
            ComplexInput('raster', 'Gridded Raster Data set',
                         abstract='An URL pointing at the DEM to be queried. Defaults to the USGS HydroSHEDS DEM.',
                         # TODO: Include details (resolution, version).
                         metadata=[Metadata('HydroSheds Database', 'http://hydrosheds.org'),
                                   Metadata(
                                       'Lehner, B., Verdin, K., Jarvis, A. (2008): New global hydrography derived from'
                                       ' spaceborne elevation data. Eos, Transactions, AGU, 89(10): 93-94.',
                                       'https://doi.org/10.1029/2008EO100001')],
                         min_occurs=0, max_occurs=1, supported_formats=[FORMATS.GEOTIFF])]

        outputs = [
            ComplexOutput('properties', 'DEM properties within the region defined by `shape`.',
                          abstract='Elevation statistics: min, max, mean, median, sum, nodata',
                          supported_formats=(FORMATS.JSON,),
                          as_reference=False),
        ]
        #            LiteralOutput('count', 'Feature Count', data_type='integer', abstract='Number of features in
        #            shape', ),
        #            LiteralOutput('min', 'Minimum pixel value', data_type='float', abstract='Minimum raster value'),
        #            LiteralOutput('max', 'Maximum pixel value', data_type='float', abstract='Maximum raster value'),
        #            LiteralOutput('mean', 'Mean pixel value', data_type='float', abstract='Mean raster value'),
        #            LiteralOutput('median', 'Median pixel value', data_type='float', abstract='Median raster value'),
        #            LiteralOutput('sum', 'Sum of pixels', data_type='integer', abstract='Sum of all pixel values'),
        #            LiteralOutput('nodata', 'Number of null data pixels', data_type='integer',
        #                          abstract='Number of null data pixels'),

        super(ZonalStatisticsProcess, self).__init__(
            self._handler,
            identifier="raster-stats",
            title="Raster Zonal Statistics",
            version="1.0",
            abstract="Return raster zonal statistics based on boundaries of a vector file.",
            metadata=[],
            inputs=inputs,
            outputs=outputs,
            status_supported=True,
            store_supported=True)

    def _handler(self, request, response):

        # dem_fn = request.inputs['raster'][0].file
        # shape_fn = request.inputs['shape'][0].file
        # band = request.inputs['band'][0]
        # touches = request.inputs['select_all_touching'][0]
        # categorical = request.inputs['categorical'][0]

<<<<<<< HEAD
        raster_url = request['raster']
        shape_url = request['shape']
        band = request['band']
        touches = request['select_all_touching']
        categorical = request['categorical']
=======
        dem_url = request.inputs['raster'][0].file
        shape_url = request.inputs['shape'][0].file
        band = request.inputs['band'][0].data
        touches = request.inputs['select_all_touching'][0].data
        categorical = request.inputs['categorical'][0].data
>>>>>>> 15edc6e5

        archive_types = ['.nc', '.tar', '.zip']
        allowed_vector = ['.gml', '.shp', '.geojson', '.json', '.gpkg']
        allowed_raster = ['.tiff', '.tif']

        vector_file = []
        raster_file = []

        # TODO: I know this is ugly. Suggestions welcome.
<<<<<<< HEAD
        if any(ext in str(shape_url) for ext in archive_types):
            extracted = extract_archive(shape_url, os.getcwd())  # self.workdir)
=======
        if any(ext in shape_url for ext in archive_types):
            extracted = extract_archive(shape_url, self.workdir)
>>>>>>> 15edc6e5
            for potential_vector in extracted:
                if any(ext in potential_vector for ext in allowed_vector):
                    vector_file = potential_vector

        if any(dem in str(raster_url) for dem in archive_types):
            extracted = extract_archive(raster_url, os.getcwd())  # self.workdir)
            for potential_raster in extracted:
                if any(ext in potential_raster for ext in allowed_raster):
                    raster_file = potential_raster

        try:
            if not categorical:
                stats = zonal_stats(vector_file, raster_file, all_touched=touches, band=band,
                                    stats=['count', 'min', 'max', 'mean', 'median', 'sum', 'nodata'])
<<<<<<< HEAD
                for key in stats[0].keys():
                    # response.outputs[key].data = stats[key]
                    response[key] = stats[0][key]
            else:
                stats = zonal_stats(vector_file, raster_file, band=band,
                                    categorical=categorical, all_touched=touches, geojson_out=True)
                # response.outputs['categories'].data = stats[1]
                response['categories'] = stats[0]
=======

            else:
                stats = zonal_stats(
                    shape_url, dem_url, band=band, categorical=categorical, all_touched=touches, geojson_out=True)

            # Using the PyWPS 4.0 release this will output garbage. Should be fixed for the next version.
            # response.outputs['properties'].data = json.dumps(stats)

            # For the time being, this should do, but will return a reference, not the actual content.
            fn = os.path.join(self.workdir, 'prop.json')
            with open(fn, 'w') as f:
                json.dump(stats, f)
            response.outputs['properties'].file = fn
>>>>>>> 15edc6e5

        except Exception as e:
            msg = 'Failed to perform zonal statistics: {}'.format(e)
            raise Exception(msg)

        return response

"""
if __name__ == "__main__":
    from tests.common import TESTDATA

    fields = ['select_all_touching={select_all_touching}', 'categorical={categorical}', 'band={band}',
              'crs={crs}', 'shape=file@xlink:href=file://{shape}', 'raster=file@xlink:href=file://{raster}']

    inputs = {'select_all_touching': True,
              'categorical': True,
              'band': 1,
              'crs': 4326,
              'shape': TESTDATA['watershed_vector'],
              'raster': TESTDATA['hydrosheds_conditioned']}

    datainputs = ';'.join(fields).format(**inputs)

    response = {}  # {'count': None, 'min': None, 'max': None, 'mean': None, 'median': None, 'sum': None, 'nodata': None}

    q = ZonalStatisticsProcess._zonalstats_handler(request=inputs, response=response)

    for k in q.keys():
        print(k, q[k])
<<<<<<< HEAD
=======
"""
>>>>>>> 15edc6e5
<|MERGE_RESOLUTION|>--- conflicted
+++ resolved
@@ -74,19 +74,11 @@
         # touches = request.inputs['select_all_touching'][0]
         # categorical = request.inputs['categorical'][0]
 
-<<<<<<< HEAD
-        raster_url = request['raster']
-        shape_url = request['shape']
-        band = request['band']
-        touches = request['select_all_touching']
-        categorical = request['categorical']
-=======
-        dem_url = request.inputs['raster'][0].file
+        raster_url = request.inputs['raster'][0].file
         shape_url = request.inputs['shape'][0].file
         band = request.inputs['band'][0].data
         touches = request.inputs['select_all_touching'][0].data
         categorical = request.inputs['categorical'][0].data
->>>>>>> 15edc6e5
 
         archive_types = ['.nc', '.tar', '.zip']
         allowed_vector = ['.gml', '.shp', '.geojson', '.json', '.gpkg']
@@ -96,13 +88,8 @@
         raster_file = []
 
         # TODO: I know this is ugly. Suggestions welcome.
-<<<<<<< HEAD
-        if any(ext in str(shape_url) for ext in archive_types):
-            extracted = extract_archive(shape_url, os.getcwd())  # self.workdir)
-=======
         if any(ext in shape_url for ext in archive_types):
             extracted = extract_archive(shape_url, self.workdir)
->>>>>>> 15edc6e5
             for potential_vector in extracted:
                 if any(ext in potential_vector for ext in allowed_vector):
                     vector_file = potential_vector
@@ -117,20 +104,10 @@
             if not categorical:
                 stats = zonal_stats(vector_file, raster_file, all_touched=touches, band=band,
                                     stats=['count', 'min', 'max', 'mean', 'median', 'sum', 'nodata'])
-<<<<<<< HEAD
-                for key in stats[0].keys():
-                    # response.outputs[key].data = stats[key]
-                    response[key] = stats[0][key]
-            else:
-                stats = zonal_stats(vector_file, raster_file, band=band,
-                                    categorical=categorical, all_touched=touches, geojson_out=True)
-                # response.outputs['categories'].data = stats[1]
-                response['categories'] = stats[0]
-=======
 
             else:
                 stats = zonal_stats(
-                    shape_url, dem_url, band=band, categorical=categorical, all_touched=touches, geojson_out=True)
+                    shape_url, raster_url, band=band, categorical=categorical, all_touched=touches, geojson_out=True)
 
             # Using the PyWPS 4.0 release this will output garbage. Should be fixed for the next version.
             # response.outputs['properties'].data = json.dumps(stats)
@@ -140,7 +117,6 @@
             with open(fn, 'w') as f:
                 json.dump(stats, f)
             response.outputs['properties'].file = fn
->>>>>>> 15edc6e5
 
         except Exception as e:
             msg = 'Failed to perform zonal statistics: {}'.format(e)
@@ -148,29 +124,25 @@
 
         return response
 
-"""
-if __name__ == "__main__":
-    from tests.common import TESTDATA
 
-    fields = ['select_all_touching={select_all_touching}', 'categorical={categorical}', 'band={band}',
-              'crs={crs}', 'shape=file@xlink:href=file://{shape}', 'raster=file@xlink:href=file://{raster}']
-
-    inputs = {'select_all_touching': True,
-              'categorical': True,
-              'band': 1,
-              'crs': 4326,
-              'shape': TESTDATA['watershed_vector'],
-              'raster': TESTDATA['hydrosheds_conditioned']}
-
-    datainputs = ';'.join(fields).format(**inputs)
-
-    response = {}  # {'count': None, 'min': None, 'max': None, 'mean': None, 'median': None, 'sum': None, 'nodata': None}
-
-    q = ZonalStatisticsProcess._zonalstats_handler(request=inputs, response=response)
-
-    for k in q.keys():
-        print(k, q[k])
-<<<<<<< HEAD
-=======
-"""
->>>>>>> 15edc6e5
+# if __name__ == "__main__":
+#     from tests.common import TESTDATA
+#
+#     fields = ['select_all_touching={select_all_touching}', 'categorical={categorical}', 'band={band}',
+#               'crs={crs}', 'shape=file@xlink:href=file://{shape}', 'raster=file@xlink:href=file://{raster}']
+#
+#     inputs = {'select_all_touching': True,
+#               'categorical': True,
+#               'band': 1,
+#               'crs': 4326,
+#               'shape': TESTDATA['watershed_vector'],
+#               'raster': TESTDATA['hydrosheds_conditioned']}
+#
+#     datainputs = ';'.join(fields).format(**inputs)
+#
+#     response = {}  # {'count': None, 'min': None, 'max': None, 'mean': None, 'median': None, 'sum': None, 'nodata': None}
+#
+#     q = ZonalStatisticsProcess._zonalstats_handler(request=inputs, response=response)
+#
+#     for k in q.keys():
+#         print(k, q[k])