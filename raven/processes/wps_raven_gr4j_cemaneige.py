from .wps_raven import RavenProcess
from raven.models import GR4JCemaneige
from . import wpsio as wio
import logging
from collections import OrderedDict as Odict
from pywps import LiteralInput

LOGGER = logging.getLogger("PYWPS")

"""
Notes
-----

The configuration files for RAVEN's GR4J-Cemaneige model and in models/raven-gr4j-cemaneige.
All parameters that could potentially be user-defined are tagged using {}. These tags need to be replaced by
actual values before the model is launched.
"""

<<<<<<< HEAD
param_defaults = Odict([('GR4J_X1', 0.529),
                        ('GR4J_X2', -3.396),
                        ('GR4J_X3', 407.29),
                        ('GR4J_X4', 1.072),
                        ('CEMANEIGE_X1', 16.9),
                        ('CEMANEIGE_X2', 0.947)])
=======
params_defaults = GR4JCemaneige.RVP.params(GR4J_X1=0.696, GR4J_X2=0.7, GR4J_X3=19.7, GR4J_X4=2.09,
                                           CEMANEIGE_X1=123.3, CEMANEIGE_X2=0.25)
>>>>>>> fc1f4f7d

params = LiteralInput('params', 'Comma separated list of model parameters',
                      abstract='Parameters: ' + ', '.join(params_defaults._fields),
                      data_type='string',
                      default=', '.join(str(p) for p in list(params_defaults)),
                      min_occurs=0)

#init = LiteralInput('init', 'Initial soil conditions',
#                    abstract='Underground reservoir levels: SOIL_0, SOIL_1',
#                    data_type='string',
#                    default='0, 0',
#                    min_occurs=0)


class RavenGR4JCemaNeigeProcess(RavenProcess):
    """
    RAVEN emulator for the GR4J-Cemaneige model.

    This process runs the GR4J-Cemaneige model using a RAVEN emulator. Users need to provide netCDF input files for
    rain, snow minimum and maximum temperature as well as potential evapotranspiration. To run diagnostics, observed
    stream flows are also required.


    """

    identifier = 'raven-gr4j-cemaneige'
    abstract = 'Raven GR4J + CEMANEIGE hydrological model'
    title = ''
    version = ''
    model_cls = GR4JCemaneige
    tuple_inputs = {'params': GR4JCemaneige.RVP.params}

    inputs = [wio.ts, params, wio.start_date, wio.end_date, wio.duration, wio.run_name,
              wio.name, wio.area, wio.latitude, wio.longitude, wio.elevation]<|MERGE_RESOLUTION|>--- conflicted
+++ resolved
@@ -16,29 +16,18 @@
 actual values before the model is launched.
 """
 
-<<<<<<< HEAD
-param_defaults = Odict([('GR4J_X1', 0.529),
-                        ('GR4J_X2', -3.396),
-                        ('GR4J_X3', 407.29),
-                        ('GR4J_X4', 1.072),
-                        ('CEMANEIGE_X1', 16.9),
-                        ('CEMANEIGE_X2', 0.947)])
-=======
-params_defaults = GR4JCemaneige.RVP.params(GR4J_X1=0.696, GR4J_X2=0.7, GR4J_X3=19.7, GR4J_X4=2.09,
-                                           CEMANEIGE_X1=123.3, CEMANEIGE_X2=0.25)
->>>>>>> fc1f4f7d
+params_defaults = GR4JCemaneige.RVP.params(GR4J_X1=0.529,
+                                           GR4J_X2=-3.396,
+                                           GR4J_X3=407.29,
+                                           GR4J_X4=1.072,
+                                           CEMANEIGE_X1=16.9,
+                                           CEMANEIGE_X2=0.947)
 
 params = LiteralInput('params', 'Comma separated list of model parameters',
                       abstract='Parameters: ' + ', '.join(params_defaults._fields),
                       data_type='string',
                       default=', '.join(str(p) for p in list(params_defaults)),
                       min_occurs=0)
-
-#init = LiteralInput('init', 'Initial soil conditions',
-#                    abstract='Underground reservoir levels: SOIL_0, SOIL_1',
-#                    data_type='string',
-#                    default='0, 0',
-#                    min_occurs=0)
 
 
 class RavenGR4JCemaNeigeProcess(RavenProcess):
