--- conflicted
+++ resolved
@@ -9,11 +9,7 @@
 
 __author__ = """David Huard"""
 __email__ = 'huard.david@ouranos.ca'
-<<<<<<< HEAD
-__version__ = '0.10.0-beta'
-=======
 __version__ = '0.10.0'
->>>>>>> 051eeb3e
 
 if 'DO_NOT_CHECK_EXECUTABLE_EXISTENCE' not in os.environ:
     raven_exec = Path(__file__).parent.parent / 'bin' / 'raven'
