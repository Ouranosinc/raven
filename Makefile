--- conflicted
+++ resolved
@@ -151,11 +151,7 @@
 .PHONY: pep8
 pep8:
 	@echo "Running pep8 code style checks ..."
-<<<<<<< HEAD
-	@bash -c "source $(ANACONDA_HOME)/bin/activate $(CONDA_ENV) && flake8"
-=======
 	@bash -c "source $(ANACONDA_HOME)/bin/activate $(CONDA_ENV) && flake8 raven tests"
->>>>>>> d482bc2c
 
 ##  Sphinx targets
 
