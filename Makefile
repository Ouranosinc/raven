# Application
APP_ROOT := $(CURDIR)
APP_NAME := raven

# Anaconda
<<<<<<< HEAD
=======
CONDA := $(shell command -v conda 2> /dev/null)
>>>>>>> 3d89f0f6
ANACONDA_HOME := $(HOME)/miniconda3
CONDA_ENV ?= $(APP_NAME)
PYTHON_VERSION = 3.6

# Choose Anaconda installer depending on your OS
ANACONDA_URL = https://repo.continuum.io/miniconda
RAVEN_URL    = http://www.civil.uwaterloo.ca/jmai/raven/raven-rev163.zip
RAVEN_SRC    = $(CURDIR)/src/RAVEN
OSTRICH_URL  = http://www.civil.uwaterloo.ca/jmai/raven/Ostrich_2017-12-19_plus_progressJSON.zip
OSTRICH_SRC  = $(CURDIR)/src/OSTRICH
OSTRICH_TARGET = GCC    # can be also MPI but requires mpi compiler; not tested
UNAME_S := $(shell uname -s)
DOWNLOAD_CACHE = /tmp/

ifeq "$(UNAME_S)" "Linux"
FN := Miniconda3-latest-Linux-x86_64.sh
else ifeq "$(UNAME_S)" "Darwin"
FN := Miniconda3-latest-MacOSX-x86_64.sh
else
FN := unknown
endif

TEMP_FILES := *.egg-info *.log *.sqlite

# end of configuration

.DEFAULT_GOAL := all

.PHONY: all
all: help

.PHONY: help
help:
	@echo "Please use \`make <target>' where <target> is one of"
	@echo "  help        to print this help message. (Default)"
	@echo "  install     to install $(APP_NAME) by running 'python setup.py develop'."
	@echo "  start       to start $(APP_NAME) service as daemon (background process)."
	@echo "  stop        to stop $(APP_NAME) service."
	@echo "  status      to show status of $(APP_NAME) service."
	@echo "  clean       to remove *all* files that are not controlled by 'git'. WARNING: use it *only* if you know what you do!"
	@echo "\nTesting targets:"
	@echo "  test        to run tests (but skip long running tests)."
	@echo "  testall     to run all tests (including long running tests)."
	@echo "  pep8        to run pep8 code style checks."
	@echo "\nSphinx targets:"
	@echo "  docs        to generate HTML documentation with Sphinx."

## Anaconda targets

.PHONY: anaconda
anaconda:
	@echo "Installing Anaconda ..."
	@test -d $(ANACONDA_HOME) || curl $(ANACONDA_URL)/$(FN) --silent --insecure --output "$(DOWNLOAD_CACHE)/$(FN)"
	@test -d $(ANACONDA_HOME) || bash "$(DOWNLOAD_CACHE)/$(FN)" -b -p $(ANACONDA_HOME)

.PHONY: anaconda
anaconda:
	@echo "Installing Anaconda ..."
	@test -d $(ANACONDA_HOME) || curl $(ANACONDA_URL)/$(FN) --silent --insecure --output "$(DOWNLOAD_CACHE)/$(FN)"
	@test -d $(ANACONDA_HOME) || bash "$(DOWNLOAD_CACHE)/$(FN)" -b -p $(ANACONDA_HOME)

.PHONY: conda_env
conda_env:
	@echo "Updating conda environment $(CONDA_ENV) ..."
	"$(ANACONDA_HOME)/bin/conda" create --yes -n $(CONDA_ENV) python=$(PYTHON_VERSION)
	"$(ANACONDA_HOME)/bin/conda" env update -n $(CONDA_ENV) -f environment.yml

.PHONY: envclean
envclean: check_conda
	@echo "Removing conda env $(CONDA_ENV)"
	@-"$(CONDA)" remove -n $(CONDA_ENV) --yes --all

## Build targets

.PHONY: bootstrap
bootstrap: anaconda conda_env bootstrap_dev
	@echo "Bootstrap ..."

.PHONY: bootstrap_dev
bootstrap_dev:
	@echo "Installing development requirements for tests and docs ..."
	@bash -c "source $(ANACONDA_HOME)/bin/activate $(CONDA_ENV) && pip install -r requirements_dev.txt"

.PHONY: raven_dev
raven_dev:
	@echo "Downloading RAVEN hydrological framework ..."
	@test -d src || mkdir src
	@test -f $(CURDIR)/src/RAVEN.zip || curl $(RAVEN_URL) --output "$(CURDIR)/src/RAVEN.zip"
	@echo "Unzipping RAVEN ..."
	@test -d $(RAVEN_SRC) || unzip -j $(CURDIR)/src/RAVEN.zip -d "$(RAVEN_SRC)"
	@echo "Compiling RAVEN ..."
	@test -f $(RAVEN_SRC)/raven_rev.exe || $(MAKE) -C $(RAVEN_SRC) -j4
	@test -d bin || mkdir bin
	@-bash -c "cp $(RAVEN_SRC)/raven_rev.exe ./bin/raven"

.PHONY: ostrich_dev
ostrich_dev:
	@echo "Downloading OSTRICH calibration framework ..."
	@test -d src || mkdir src
	@test -f $(CURDIR)/src/OSTRICH.zip || curl $(OSTRICH_URL) --output "$(CURDIR)/src/OSTRICH.zip"
	@echo "Unzipping OSTRICH ..."
	@test -d $(OSTRICH_SRC) || unzip -j $(CURDIR)/src/OSTRICH.zip -d "$(OSTRICH_SRC)"
	@echo "Compiling OSTRICH ..."
	@test -f $(OSTRICH_SRC)/Ostrich$(OSTRICH_TARGET) || $(MAKE) $(OSTRICH_TARGET) -C $(OSTRICH_SRC) -j4
	@test -d bin || mkdir bin
	@-bash -c "cp $(OSTRICH_SRC)/Ostrich$(OSTRICH_TARGET) ./bin/ostrich"

.PHONY: raven_clean
raven_clean:
	@echo "Removing src and executable for RAVEN"
	@test -f $(CURDIR)/src/RAVEN.zip && rm -v "$(CURDIR)/src/RAVEN.zip" || echo "No zip to remove"
	@test -d $(RAVEN_SRC) && rm -rfv $(RAVEN_SRC) || echo "No src directory to remove"
	@test -f ./bin/raven && rm -v ./bin/raven || echo "No executable to remove"

.PHONY: ostrich_clean
ostrich_clean:
	@echo "Removing src and executable for OSTRICH"
	@test -f $(CURDIR)/src/OSTRICH.zip && rm -v "$(CURDIR)/src/OSTRICH.zip" || echo "No zip to remove"
	@test -d $(OSTRICH_SRC) && rm -rfv $(OSTRICH_SRC) || echo "No src directory to remove"
	@test -f ./bin/ostrich && rm -v ./bin/ostrich || echo "No executable to remove"

.PHONY: install
install: bootstrap raven_dev ostrich_dev
	@echo "Installing application ..."
	@-bash -c "source $(ANACONDA_HOME)/bin/activate $(CONDA_ENV) && python setup.py develop"
	@echo "\nStart service with \`make start'"

.PHONY: start
start:
	@echo "Starting application ..."
	@-bash -c "source $(ANACONDA_HOME)/bin/activate $(CONDA_ENV) && $(APP_NAME) start -d"

.PHONY: stop
stop:
	@echo "Stopping application ..."
	@-bash -c "source $(ANACONDA_HOME)/bin/activate $(CONDA_ENV) && $(APP_NAME) stop"

.PHONY: status
status:
	@echo "Show status ..."
	@-bash -c "source $(ANACONDA_HOME)/bin/activate $(CONDA_ENV) && $(APP_NAME) status"

.PHONY: clean
clean: srcclean envclean
	@echo "Cleaning generated files ..."
	@-for i in $(TEMP_FILES); do test -e $$i && rm -v -rf $$i; done

.PHONY: srcclean
srcclean:
	@echo "Removing *.pyc files ..."
	@-find $(APP_ROOT) -type f -name "*.pyc" -print | xargs rm

.PHONY: distclean
distclean: clean
	@echo "Cleaning ..."
	@git diff --quiet HEAD || echo "There are uncommited changes! Not doing 'git clean' ..."
	@-git clean -dfx -e *.bak -e custom.cfg

## Test targets

.PHONY: test
test:
	@echo "Running tests (skip slow and online tests) ..."
	@bash -c "source $(ANACONDA_HOME)/bin/activate $(CONDA_ENV);pytest -v -m 'not slow and not online'"

.PHONY: test_pdb
test_pdb:
	@echo "Running tests (skip slow and online tests) with --pdb ..."
	@bash -c "source $(ANACONDA_HOME)/bin/activate $(CONDA_ENV);pytest -v -m 'not slow and not online' --pdb"

.PHONY: testall
testall:
	@echo "Running all tests (including slow and online tests) ..."
	@bash -c "source $(ANACONDA_HOME)/bin/activate $(CONDA_ENV) && pytest -v"

.PHONY: pep8
pep8:
	@echo "Running pep8 code style checks ..."
	@bash -c "source $(ANACONDA_HOME)/bin/activate $(CONDA_ENV) && flake8 raven tests"

##  Sphinx targets

.PHONY: docs
docs:
	@echo "Generating docs with Sphinx ..."
	@-bash -c "source $(ANACONDA_HOME)/bin/activate $(CONDA_ENV);$(MAKE) -C $@ clean html"
	@echo "open your browser: firefox docs/build/html/index.html"<|MERGE_RESOLUTION|>--- conflicted
+++ resolved
@@ -2,11 +2,7 @@
 APP_ROOT := $(CURDIR)
 APP_NAME := raven
 
-# Anaconda
-<<<<<<< HEAD
-=======
 CONDA := $(shell command -v conda 2> /dev/null)
->>>>>>> 3d89f0f6
 ANACONDA_HOME := $(HOME)/miniconda3
 CONDA_ENV ?= $(APP_NAME)
 PYTHON_VERSION = 3.6
