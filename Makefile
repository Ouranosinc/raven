--- conflicted
+++ resolved
@@ -58,15 +58,6 @@
 	@test -d $(ANACONDA_HOME) || curl $(ANACONDA_URL)/$(FN) --silent --insecure --output "$(DOWNLOAD_CACHE)/$(FN)"
 	@test -d $(ANACONDA_HOME) || bash "$(DOWNLOAD_CACHE)/$(FN)" -b -p $(ANACONDA_HOME)
 
-<<<<<<< HEAD
-=======
-# .PHONY: anaconda
-# anaconda:
-# 	@echo "Installing Anaconda ..."
-# 	@test -d $(ANACONDA_HOME) || curl $(ANACONDA_URL)/$(FN) --silent --insecure --output "$(DOWNLOAD_CACHE)/$(FN)"
-# 	@test -d $(ANACONDA_HOME) || bash "$(DOWNLOAD_CACHE)/$(FN)" -b -p $(ANACONDA_HOME)
-
->>>>>>> 004f477f
 .PHONY: conda_env
 conda_env:
 	@echo "Updating conda environment $(CONDA_ENV) ..."
