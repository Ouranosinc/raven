--- conflicted
+++ resolved
@@ -10,32 +10,21 @@
   MAIN_TESTDATA_BRANCH: "master"
 
 concurrency:
-<<<<<<< HEAD
-  # For a given workflow, if we push to the same branch, cancel all previous builds on that branch except on master.
-  group: ${{ github.workflow }}-${{ github.ref }}
-  cancel-in-progress: ${{ github.ref != 'refs/heads/master' }}
-=======
   # For a given workflow, if we push to the same branch, cancel all previous builds on that branch except on main.
   group: "${{ github.workflow }}-${{ github.ref }}"
   cancel-in-progress: ${{ github.ref != 'refs/heads/main' }}
->>>>>>> 96ebcdc3
 
 jobs:
   black:
     name: Code linting
     runs-on: ubuntu-latest
     steps:
-<<<<<<< HEAD
-      - uses: actions/checkout@v4
-      - uses: actions/setup-python@v4
-=======
       - name: Harden Runner
         uses: step-security/harden-runner@a4aa98b93cab29d9b1101a6143fb8bce00e2eac4 # v2.7.1
         with:
           egress-policy: audit
       - uses: actions/checkout@v4
       - uses: actions/setup-python@v5
->>>>>>> 96ebcdc3
         with:
           python-version: "3.x"
       - uses: pre-commit/action@v3.0.1
@@ -60,13 +49,10 @@
           - os: macos-latest
             python-version: "3.10"
     steps:
-<<<<<<< HEAD
-=======
       - name: Harden Runner
         uses: step-security/harden-runner@a4aa98b93cab29d9b1101a6143fb8bce00e2eac4 # v2.7.1
         with:
           egress-policy: audit
->>>>>>> 96ebcdc3
       - uses: actions/checkout@v4
       - name: Setup Conda (Micromamba) with Python${{ matrix.python-version }}
         uses: mamba-org/setup-micromamba@v1
