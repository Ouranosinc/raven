name: Docker-based Testing Suite

on:
  push:
    branches:
      - master
  pull_request:

jobs:
  build:
    name: Build Docker image
    runs-on: ubuntu-latest
    steps:
<<<<<<< HEAD
      - uses: actions/checkout@v4
      - uses: docker/setup-buildx-action@v2
=======
      - uses: actions/checkout@v3
      - uses: docker/setup-buildx-action@v3
>>>>>>> c6349829
      - uses: docker/build-push-action@v4
        with:
          context: .
          file: "Dockerfile"
          tags: localpytest:latest
          load: true
          cache-from: type=gha
          cache-to: type=gha,mode=max
          push: false
      - uses: addnab/docker-run-action@v3
        with:
          image: localpytest:latest
          options: -p 9099:9099
          run: |
            raven-wps start -b 0.0.0.0 -c /code/etc/demo.cfg -d
            sleep 2s
            raven-wps status
            raven-wps stop<|MERGE_RESOLUTION|>--- conflicted
+++ resolved
@@ -11,13 +11,8 @@
     name: Build Docker image
     runs-on: ubuntu-latest
     steps:
-<<<<<<< HEAD
       - uses: actions/checkout@v4
-      - uses: docker/setup-buildx-action@v2
-=======
-      - uses: actions/checkout@v3
       - uses: docker/setup-buildx-action@v3
->>>>>>> c6349829
       - uses: docker/build-push-action@v4
         with:
           context: .
