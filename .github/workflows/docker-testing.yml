name: Docker-based Testing Suite

on:
  push:
    branches:
      - master
  pull_request:

jobs:
  build:
    name: Build Docker image
    runs-on: ubuntu-latest
    steps:
      - uses: actions/checkout@v4
<<<<<<< HEAD
      - uses: docker/setup-buildx-action@v2
=======
      - uses: docker/setup-buildx-action@v3
>>>>>>> 96ebcdc3
      - uses: docker/build-push-action@v4
        with:
          context: .
          file: "Dockerfile"
          tags: localpytest:latest
          load: true
          cache-from: type=gha
          cache-to: type=gha,mode=max
          push: false
      - uses: addnab/docker-run-action@v3
        with:
          image: localpytest:latest
          options: -p 9099:9099
          run: |
            raven-wps start -b 0.0.0.0 -c /code/etc/demo.cfg -d
            sleep 2s
            raven-wps status
            raven-wps stop<|MERGE_RESOLUTION|>--- conflicted
+++ resolved
@@ -12,11 +12,7 @@
     runs-on: ubuntu-latest
     steps:
       - uses: actions/checkout@v4
-<<<<<<< HEAD
-      - uses: docker/setup-buildx-action@v2
-=======
       - uses: docker/setup-buildx-action@v3
->>>>>>> 96ebcdc3
       - uses: docker/build-push-action@v4
         with:
           context: .
